--- conflicted
+++ resolved
@@ -1,419 +1,415 @@
-// Copyright (c) 2020
-// Commonwealth Scientific and Industrial Research Organisation (CSIRO)
-// ABN 41 687 119 230
-//
-// Author: Thomas Lowe
-
-#include "raylib/raycloud.h"
-#include "raylib/rayalignment.h"
-#include "raylib/raydebugdraw.h"
-
-#include <nabo/nabo.h>
-
-#include <stdio.h>
-#include <stdlib.h>
-#include <string.h>
-#include <iostream>
-#include <complex>
-
-void usage(int exit_code = 0)
-{
-  std::cout << "Align raycloudA onto raycloudB, rigidly. Outputs the transformed version of raycloudA." << std::endl;
-  std::cout << "usage:" << std::endl;
-  std::cout << "rayalign raycloudA raycloudB" << std::endl;
-  std::cout << "                             --nonrigid    - nonrigid (quadratic) alignment" << std::endl;
-  std::cout << "                             --verbose  - outputs FFT images and the coarse alignment cloud" << std::endl;
-  std::cout
-    << "                             --local    - fine alignment only, assumes clouds are already approximately aligned"
-    << std::endl;
-  exit(exit_code);
-}
-
-void getSurfel(const std::vector<Eigen::Vector3d> &points, const std::vector<int> &ids, Eigen::Vector3d &centroid, Eigen::Vector3d &width,
-               Eigen::Matrix3d &mat)
-{
-  Eigen::Vector3d total(0, 0, 0);
-  for (auto &id : ids) total += points[id];
-  centroid = total / (double)ids.size();
-
-  Eigen::Matrix3d scatter;
-  scatter.setZero();
-  for (auto &id : ids)
-  {
-    Eigen::Vector3d offset = points[id] - centroid;
-    scatter += offset * offset.transpose();
-  }
-  scatter / (double)ids.size();
-
-  Eigen::SelfAdjointEigenSolver<Eigen::Matrix3d> eigen_solver(scatter.transpose());
-  ASSERT(eigen_solver.info() == Success);
-  width = ray::maxVector(eigen_solver.eigenvalues(), Eigen::Vector3d(1e-5, 1e-5, 1e-5));
-  width = Eigen::Vector3d(sqrt(width[0]), sqrt(width[1]), sqrt(width[2]));
-  mat = eigen_solver.eigenvectors();
-}
-
-int main(int argc, char *argv[])
-{
-  // TODO: This method works when there is more than 30% overlap.
-  // For less, we can additionally repeat this procedure for small scale cubic sections (perhaps 20% of map width)
-  // then use the fft power spectrum (low res) as a descriptor into the knn to find matching locations,
-  // then pick the best match.
-  ray::DebugDraw &draw = *ray::DebugDraw::init(argc, argv, "rayalign");
-
-  if (argc < 3 || argc > 6)
-    usage();
-  bool verbose = false;
-  bool non_rigid = false;
-  bool local_only = false;
-  for (int a = 3; a < argc; a++)
-  {
-    if (std::string(argv[a]) == "--verbose" || std::string(argv[a]) == "-v")
-      verbose = true;
-    else if (std::string(argv[a]) == "--nonrigid" || std::string(argv[a]) == "-n")
-      non_rigid = true;
-    else if (std::string(argv[a]) == "--local" || std::string(argv[a]) == "-l")
-      local_only = true;
-    else
-      usage();
-  }
-
-  std::string file_a = argv[1];
-  std::string file_b = argv[2];
-  std::string file_stub = file_a;
-  if (file_stub.substr(file_stub.length() - 4) == ".ply")
-    file_stub = file_stub.substr(0, file_stub.length() - 4);
-
-  ray::Cloud clouds[2];
-  clouds[0].load(file_a);
-  clouds[1].load(file_b);
-
-  if (!local_only)
-  {
-    alignCloud0ToCloud1(clouds, 0.5, verbose);
-    if (verbose)
-      clouds[0].save(file_stub + "_coarse_aligned.ply");
-  }
-
-  // Next the fine grained alignment.
-  // Method:
-  // 1. for each cloud: decimate the cloud to make it even, but still quite detailed, e.g. one point per cubic 10cm
-  // 2. decimate again to pick one point per cubic 1m (for instance)
-  // 3. now match the closest X points in 1 to those in 2, and generate surfel per point in 2.
-  // 4. repeatedly: match surfels in cloud0 to those in cloud1
-  // 5. solve a weighted least squares to find the transform of best fit
-  // 6. apply the transform to cloud0 and save it out.
-
-  std::vector<Eigen::Matrix3d> matrices[2];
-
-  std::vector<Eigen::Vector3d> centroids[2];
-  std::vector<Eigen::Vector3d> normals[2];
-  std::vector<Eigen::Vector3d> widths[2];
-  std::vector<bool> is_plane[2];
-  Eigen::Vector3d centres[2];
-  double point_spacings[2];
-  double avg_max_spacing = 0.0; 
-  for (int c = 0; c < 2; c++)
-  {
-    point_spacings[c] = aligner.clouds[c].estimatePointSpacing();
-    ASSERT(point_spacings[c] >= 0.0);
-    const double min_spacing_scale = 2.0;
-    const double max_spacing_scale = 20.0;
-    double min_spacing = min_spacing_scale*point_spacings[c];
-    double max_spacing = max_spacing_scale*point_spacings[c];
-    avg_max_spacing += 0.5*max_spacing;
-    std::cout << "fine alignment min voxel size: " << min_spacing << "m and maximum voxel size: " << max_spacing << "m" << std::endl;
-    // 1. decimate quite fine
-<<<<<<< HEAD
-    std::vector<int64_t> decimated = ray::voxelSubsample(aligner.clouds[c].ends, min_spacing);
-=======
-    std::vector<int64_t> decimated = ray::voxelSubsample(clouds[c].ends, 0.1);
->>>>>>> 02f83ae8
-    std::vector<Eigen::Vector3d> decimated_points;
-    decimated_points.reserve(decimated.size());
-    std::vector<Eigen::Vector3d> decimated_starts;
-    decimated_starts.reserve(decimated.size());
-    centres[c].setZero();
-    for (size_t i = 0; i < decimated.size(); i++)
-    {
-      if (clouds[c].rayBounded((int)decimated[i]))
-      {
-        decimated_points.push_back(clouds[c].ends[decimated[i]]);
-        centres[c] += decimated_points.back();
-        decimated_starts.push_back(clouds[c].starts[decimated[i]]);
-      }
-    }
-    centres[c] /= (double)decimated_points.size(); 
-
-    // 2. find the coarser random candidate points. We just want a fairly even spread but not the voxel centres
-    std::vector<int64_t> candidates = ray::voxelSubsample(decimated_points, max_spacing);
-    std::vector<Eigen::Vector3d> candidate_points(candidates.size());
-    std::vector<Eigen::Vector3d> candidate_starts(candidates.size());
-    for (int64_t i = 0; i < (int64_t)candidates.size(); i++)
-    {
-      candidate_points[i] = decimated_points[candidates[i]];
-      candidate_starts[i] = decimated_starts[candidates[i]];
-    }
-
-    int search_size = 20;
-    size_t q_size = candidates.size();
-    size_t p_size = decimated_points.size();
-
-    Nabo::NNSearchD *nns;
-    Eigen::MatrixXd points_q(3, q_size);
-    for (size_t i = 0; i < q_size; i++) points_q.col(i) = candidate_points[i];
-    Eigen::MatrixXd points_p(3, p_size);
-    for (size_t i = 0; i < p_size; i++) points_p.col(i) = decimated_points[i];
-    nns = Nabo::NNSearchD::createKDTreeLinearHeap(points_p, 3);
-
-    // Run the search
-    Eigen::MatrixXi indices;
-    Eigen::MatrixXd dists2;
-    indices.resize(search_size, q_size);
-    dists2.resize(search_size, q_size);
-    nns->knn(points_q, indices, dists2, search_size, 0.01*max_spacing, 0, max_spacing);
-    delete nns;
-
-    centroids[c].reserve(q_size);
-    normals[c].reserve(q_size);
-    widths[c].reserve(q_size);
-    matrices[c].reserve(q_size);
-    is_plane[c].reserve(q_size);
-    std::vector<int> ids;
-    ids.reserve(search_size);
-    const size_t min_points_per_ellipsoid = 5;
-    for (size_t i = 0; i < q_size; i++)
-    {
-      ids.clear();
-      for (int j = 0; j < search_size && indices(j, i) > -1; j++) 
-        ids.push_back(indices(j, i));
-      if (ids.size() < min_points_per_ellipsoid)  // not dense enough
-        continue;
-
-      Eigen::Vector3d centroid;
-      Eigen::Vector3d width;
-      Eigen::Matrix3d mat;
-      getSurfel(decimated_points, ids, centroid, width, mat);
-      double q1 = width[0] / width[1];
-      double q2 = width[1] / width[2];
-      if (q2 < q1)  // cylindrical
-      {
-        if (q2 > 0.5)  // not cylinderical enough
-          continue;
-        // register two ellipsoids as the normal is ambiguous
-        matrices[c].push_back(mat);
-        centroids[c].push_back(centroid);
-        normals[c].push_back(mat.col(2));
-        widths[c].push_back(width);
-        is_plane[c].push_back(false);
-        if (c == 1)
-        {
-          matrices[c].push_back(mat);
-          centroids[c].push_back(centroid);
-          normals[c].push_back(-mat.col(2));
-          widths[c].push_back(width);
-          is_plane[c].push_back(false);
-        }
-      }
-      else
-      {
-        Eigen::Vector3d normal = mat.col(0);
-        if ((centroid - candidate_starts[i]).dot(normal) > 0.0)
-          normal = -normal;
-        // now repeat but removing back facing points. This deals better with double walls, which are quite common
-        for (int j = (int)ids.size() - 1; j >= 0; j--)
-        {
-          int id = ids[j];
-          if ((decimated_points[id] - decimated_starts[id]).dot(normal) > 0.0)
-          {
-            ids[j] = ids.back();
-            ids.pop_back();
-          }
-        }
-        if (ids.size() < min_points_per_ellipsoid)  // not dense enough
-          continue;
-        getSurfel(decimated_points, ids, centroid, width, mat);
-        normal = mat.col(0);
-        double q1 = width[0] / width[1];
-
-        if (q1 > 0.5)  // not planar enough
-          continue;
-        if ((centroid - candidate_starts[i]).dot(normal) > 0.0)
-          normal = -normal;
-        matrices[c].push_back(mat);
-        centroids[c].push_back(centroid);
-        normals[c].push_back(normal);
-        widths[c].push_back(width);
-        is_plane[c].push_back(true);
-      }
-    }
-    draw.drawCloud(decimated_points, 0.5 + 0.4 * (double)c, c);
-  }
-  draw.drawEllipsoids(centroids[1], matrices[1], widths[1], Eigen::Vector3d(0, 1, 0), 1);
-
-  // Now we have the ellipsoids, we need to do a nearest neighbour on this set of data, trying to match orientation as
-  // well as location
-  struct Match
-  {
-    int ids[2];
-    Eigen::Vector3d normal;
-  };
-  std::vector<Match> matches;
-  {
-    // with these matches we now run the iterative reweighted least squares..
-    ray::Pose pose = ray::Pose::identity();
-    int max_iterations = 8;
-    const double translation_weight = 0.4 / avg_max_spacing;  // smaller finds matches further away
-    const double max_normal_difference = 0.5;
-    for (int it = 0; it < max_iterations; it++)
-    {
-      std::vector<Eigen::Vector3d> line_starts;
-      std::vector<Eigen::Vector3d> line_ends;
-      int search_size = 1;
-      size_t q_size = centroids[0].size();
-      size_t p_size = centroids[1].size();
-      Nabo::NNSearchD *nns;
-      Eigen::MatrixXd points_q(7, q_size);
-      for (size_t i = 0; i < q_size; i++)
-      {
-        Eigen::Vector3d p = centroids[0][i] * translation_weight;
-        p[2] *= 2.0;  // doen't make much difference...
-        points_q.col(i) << p, normals[0][i], is_plane[0][i] ? 1.0 : 0.0;
-      }
-      Eigen::MatrixXd points_p(7, p_size);
-      for (size_t i = 0; i < p_size; i++)
-      {
-        Eigen::Vector3d p = centroids[1][i] * translation_weight;
-        p[2] *= 2.0;
-        points_p.col(i) << p, normals[1][i], is_plane[1][i] ? 1.0 : 0.0;
-      }
-      nns = Nabo::NNSearchD::createKDTreeLinearHeap(points_p, 7);
-
-      // Run the search
-      Eigen::MatrixXi indices;
-      Eigen::MatrixXd dists2;
-      indices.resize(search_size, q_size);
-      dists2.resize(search_size, q_size);
-      nns->knn(points_q, indices, dists2, search_size, ray::kNearestNeighbourEpsilon*max_normal_difference, 0, max_normal_difference);
-      delete nns;
-      matches.clear();
-
-      for (int i = 0; i < (int)q_size; i++)
-      {
-        for (int j = 0; j < search_size && indices(j, i) > -1; j++)
-        {
-          Match match;
-          match.ids[0] = i;
-          match.ids[1] = indices(j, i);
-          bool plane = is_plane[0][i];
-          if (plane != is_plane[1][indices(j, i)])
-            continue;
-          Eigen::Vector3d mid_norm = (normals[0][i] + normals[1][indices(j, i)]).normalized();
-          if (plane)
-          {
-            match.normal = mid_norm;
-            matches.push_back(match);
-          }
-          else
-          {
-            // a cylinder is like two normal constraints
-            match.normal = mid_norm.cross(Eigen::Vector3d(1, 2, 3)).normalized();
-            matches.push_back(match);
-            match.normal = mid_norm.cross(match.normal);
-            matches.push_back(match);
-          }
-          line_starts.push_back(centroids[0][i]);
-          line_ends.push_back(centroids[1][indices(j, i)]);
-        }
-      }
-      draw.drawLines(line_starts, line_ends);
-      draw.drawEllipsoids(centroids[0], matrices[0], widths[0], Eigen::Vector3d(1, 0, 0), 0);
-
-      // don't go above 30*... or below 10*...
-      double d = 20.0 * (double)it / (double)max_iterations;
-      const int state_size = 12;
-      Eigen::Matrix<double, state_size, state_size> at_a;
-      at_a.setZero();
-      Eigen::Matrix<double, state_size, 1> at_b;
-      at_b.setZero();
-      double square_error = 0.0;
-      for (size_t i = 0; i < matches.size(); i++)
-      {
-        auto &match = matches[i];
-        Eigen::Vector3d positions[2] = { centroids[0][match.ids[0]], centroids[1][match.ids[1]] };
-        double error = (positions[1] - positions[0]).dot(match.normal);  // mahabolonis instead?
-        double error_sqr;
-        if (is_plane[0][match.ids[0]])
-          error_sqr = ray::sqr(error * translation_weight);
-        else
-        {
-          Eigen::Vector3d flat = positions[1] - positions[0];
-          Eigen::Vector3d norm = normals[0][match.ids[0]];
-          flat -= norm * flat.dot(norm);
-          error_sqr = (flat * translation_weight).squaredNorm();
-        }
-        // the normal difference is part of the error,
-        error_sqr += (normals[0][match.ids[0]] - normals[1][match.ids[1]]).squaredNorm();
-        double weight = pow(std::max(1.0 - error_sqr / ray::sqr(max_normal_difference), 0.0), d * d);
-        square_error += ray::sqr(error);
-        Eigen::Matrix<double, state_size, 1> at;  // the Jacobian
-        at.setZero();
-
-        for (int i = 0; i < 3; i++)  // change in error with change in raycloud translation
-          at[i] = match.normal[i];
-        for (int i = 0; i < 3; i++)  // change in error with change in raycloud orientation
-        {
-          Eigen::Vector3d axis(0, 0, 0);
-          axis[i] = 1.0;
-          at[3 + i] = -(positions[0].cross(axis)).dot(match.normal);
-        }
-        if (non_rigid) 
-        {
-          positions[0] -= centres[0];
-          positions[1] -= centres[1];
-          at[6] = ray::sqr(positions[0][0]) * match.normal[0];
-          at[7] = ray::sqr(positions[0][0]) * match.normal[1];
-          at[8] = ray::sqr(positions[0][1]) * match.normal[0];
-          at[9] = ray::sqr(positions[0][1]) * match.normal[1];
-          at[10] = positions[0][0] * positions[0][1] * match.normal[0];
-          at[11] = positions[0][0] * positions[0][1] * match.normal[1];
-        }
-        at_a += at * weight * at.transpose();
-        at_b += at * weight * error;
-      }
-      Eigen::Matrix<double, state_size, 1> x = at_a.ldlt().solve(at_b);
-      std::cout << "rmse: " << sqrt(square_error / (double)matches.size()) << std::endl;
-      std::cout << "least squares shift: " << x[0] << ", " << x[1] << ", " << x[2] << ", rotation: " << x[3] << ", " << x[4]
-           << ", " << x[5] << std::endl;
-      Eigen::Vector3d rot(x[3], x[4], x[5]);
-      Eigen::Vector3d a(x[6], x[7], 0), b(x[8], x[9], 0), c(x[10], x[11], 0);
-      double angle = rot.norm();
-      rot.normalize();
-      ray::Pose shift(Eigen::Vector3d(x[0], x[1], x[2]), Eigen::Quaterniond(Eigen::AngleAxisd(angle, rot)));
-      pose = shift * pose;
-      for (size_t i = 0; i < centroids[0].size(); i++)
-      {
-        Eigen::Vector3d &pos = centroids[0][i];
-        Eigen::Vector3d relPos = pos - centres[0];
-        if (non_rigid)
-          pos += a * ray::sqr(relPos[0]) + b * ray::sqr(relPos[1]) + c * relPos[0] * relPos[1];
-        pos = shift * pos;
-        normals[0][i] = shift.rotation * normals[0][i];
-      }
-      Eigen::Quaterniond half_rot(Eigen::AngleAxisd(angle / 2.0, rot));
-      for (auto &match : matches) match.normal = half_rot * match.normal;
-
-      // TODO: transforming the whole cloud each time is a bit slow,
-      // we should be able to concatenate these transforms and only apply them once at the end
-      for (auto &end : clouds[0].ends)
-      {
-        Eigen::Vector3d relPos = end - centres[0];
-        if (non_rigid)
-          end += a * ray::sqr(relPos[0]) + b * ray::sqr(relPos[1]) + c * relPos[0] * relPos[1];
-        end = shift * end;
-      }
-    }
-  }
-
-  clouds[0].save(file_stub + "_aligned.ply");
-  return true;
-}
+// Copyright (c) 2020
+// Commonwealth Scientific and Industrial Research Organisation (CSIRO)
+// ABN 41 687 119 230
+//
+// Author: Thomas Lowe
+
+#include "raylib/raycloud.h"
+#include "raylib/rayalignment.h"
+#include "raylib/raydebugdraw.h"
+
+#include <nabo/nabo.h>
+
+#include <stdio.h>
+#include <stdlib.h>
+#include <string.h>
+#include <iostream>
+#include <complex>
+
+void usage(int exit_code = 0)
+{
+  std::cout << "Align raycloudA onto raycloudB, rigidly. Outputs the transformed version of raycloudA." << std::endl;
+  std::cout << "usage:" << std::endl;
+  std::cout << "rayalign raycloudA raycloudB" << std::endl;
+  std::cout << "                             --nonrigid    - nonrigid (quadratic) alignment" << std::endl;
+  std::cout << "                             --verbose  - outputs FFT images and the coarse alignment cloud" << std::endl;
+  std::cout
+    << "                             --local    - fine alignment only, assumes clouds are already approximately aligned"
+    << std::endl;
+  exit(exit_code);
+}
+
+void getSurfel(const std::vector<Eigen::Vector3d> &points, const std::vector<int> &ids, Eigen::Vector3d &centroid, Eigen::Vector3d &width,
+               Eigen::Matrix3d &mat)
+{
+  Eigen::Vector3d total(0, 0, 0);
+  for (auto &id : ids) total += points[id];
+  centroid = total / (double)ids.size();
+
+  Eigen::Matrix3d scatter;
+  scatter.setZero();
+  for (auto &id : ids)
+  {
+    Eigen::Vector3d offset = points[id] - centroid;
+    scatter += offset * offset.transpose();
+  }
+  scatter / (double)ids.size();
+
+  Eigen::SelfAdjointEigenSolver<Eigen::Matrix3d> eigen_solver(scatter.transpose());
+  ASSERT(eigen_solver.info() == Success);
+  width = ray::maxVector(eigen_solver.eigenvalues(), Eigen::Vector3d(1e-5, 1e-5, 1e-5));
+  width = Eigen::Vector3d(sqrt(width[0]), sqrt(width[1]), sqrt(width[2]));
+  mat = eigen_solver.eigenvectors();
+}
+
+int main(int argc, char *argv[])
+{
+  // TODO: This method works when there is more than 30% overlap.
+  // For less, we can additionally repeat this procedure for small scale cubic sections (perhaps 20% of map width)
+  // then use the fft power spectrum (low res) as a descriptor into the knn to find matching locations,
+  // then pick the best match.
+  ray::DebugDraw &draw = *ray::DebugDraw::init(argc, argv, "rayalign");
+
+  if (argc < 3 || argc > 6)
+    usage();
+  bool verbose = false;
+  bool non_rigid = false;
+  bool local_only = false;
+  for (int a = 3; a < argc; a++)
+  {
+    if (std::string(argv[a]) == "--verbose" || std::string(argv[a]) == "-v")
+      verbose = true;
+    else if (std::string(argv[a]) == "--nonrigid" || std::string(argv[a]) == "-n")
+      non_rigid = true;
+    else if (std::string(argv[a]) == "--local" || std::string(argv[a]) == "-l")
+      local_only = true;
+    else
+      usage();
+  }
+
+  std::string file_a = argv[1];
+  std::string file_b = argv[2];
+  std::string file_stub = file_a;
+  if (file_stub.substr(file_stub.length() - 4) == ".ply")
+    file_stub = file_stub.substr(0, file_stub.length() - 4);
+
+  ray::Cloud clouds[2];
+  clouds[0].load(file_a);
+  clouds[1].load(file_b);
+
+  if (!local_only)
+  {
+    alignCloud0ToCloud1(clouds, 0.5, verbose);
+    if (verbose)
+      clouds[0].save(file_stub + "_coarse_aligned.ply");
+  }
+
+  // Next the fine grained alignment.
+  // Method:
+  // 1. for each cloud: decimate the cloud to make it even, but still quite detailed, e.g. one point per cubic 10cm
+  // 2. decimate again to pick one point per cubic 1m (for instance)
+  // 3. now match the closest X points in 1 to those in 2, and generate surfel per point in 2.
+  // 4. repeatedly: match surfels in cloud0 to those in cloud1
+  // 5. solve a weighted least squares to find the transform of best fit
+  // 6. apply the transform to cloud0 and save it out.
+
+  std::vector<Eigen::Matrix3d> matrices[2];
+
+  std::vector<Eigen::Vector3d> centroids[2];
+  std::vector<Eigen::Vector3d> normals[2];
+  std::vector<Eigen::Vector3d> widths[2];
+  std::vector<bool> is_plane[2];
+  Eigen::Vector3d centres[2];
+  double point_spacings[2];
+  double avg_max_spacing = 0.0; 
+  for (int c = 0; c < 2; c++)
+  {
+    point_spacings[c] = clouds[c].estimatePointSpacing();
+    ASSERT(point_spacings[c] >= 0.0);
+    const double min_spacing_scale = 2.0;
+    const double max_spacing_scale = 20.0;
+    double min_spacing = min_spacing_scale*point_spacings[c];
+    double max_spacing = max_spacing_scale*point_spacings[c];
+    avg_max_spacing += 0.5*max_spacing;
+    std::cout << "fine alignment min voxel size: " << min_spacing << "m and maximum voxel size: " << max_spacing << "m" << std::endl;
+    // 1. decimate quite fine
+    std::vector<int64_t> decimated = ray::voxelSubsample(clouds[c].ends, min_spacing);
+    std::vector<Eigen::Vector3d> decimated_points;
+    decimated_points.reserve(decimated.size());
+    std::vector<Eigen::Vector3d> decimated_starts;
+    decimated_starts.reserve(decimated.size());
+    centres[c].setZero();
+    for (size_t i = 0; i < decimated.size(); i++)
+    {
+      if (clouds[c].rayBounded((int)decimated[i]))
+      {
+        decimated_points.push_back(clouds[c].ends[decimated[i]]);
+        centres[c] += decimated_points.back();
+        decimated_starts.push_back(clouds[c].starts[decimated[i]]);
+      }
+    }
+    centres[c] /= (double)decimated_points.size(); 
+
+    // 2. find the coarser random candidate points. We just want a fairly even spread but not the voxel centres
+    std::vector<int64_t> candidates = ray::voxelSubsample(decimated_points, max_spacing);
+    std::vector<Eigen::Vector3d> candidate_points(candidates.size());
+    std::vector<Eigen::Vector3d> candidate_starts(candidates.size());
+    for (int64_t i = 0; i < (int64_t)candidates.size(); i++)
+    {
+      candidate_points[i] = decimated_points[candidates[i]];
+      candidate_starts[i] = decimated_starts[candidates[i]];
+    }
+
+    int search_size = 20;
+    size_t q_size = candidates.size();
+    size_t p_size = decimated_points.size();
+
+    Nabo::NNSearchD *nns;
+    Eigen::MatrixXd points_q(3, q_size);
+    for (size_t i = 0; i < q_size; i++) points_q.col(i) = candidate_points[i];
+    Eigen::MatrixXd points_p(3, p_size);
+    for (size_t i = 0; i < p_size; i++) points_p.col(i) = decimated_points[i];
+    nns = Nabo::NNSearchD::createKDTreeLinearHeap(points_p, 3);
+
+    // Run the search
+    Eigen::MatrixXi indices;
+    Eigen::MatrixXd dists2;
+    indices.resize(search_size, q_size);
+    dists2.resize(search_size, q_size);
+    nns->knn(points_q, indices, dists2, search_size, 0.01*max_spacing, 0, max_spacing);
+    delete nns;
+
+    centroids[c].reserve(q_size);
+    normals[c].reserve(q_size);
+    widths[c].reserve(q_size);
+    matrices[c].reserve(q_size);
+    is_plane[c].reserve(q_size);
+    std::vector<int> ids;
+    ids.reserve(search_size);
+    const size_t min_points_per_ellipsoid = 5;
+    for (size_t i = 0; i < q_size; i++)
+    {
+      ids.clear();
+      for (int j = 0; j < search_size && indices(j, i) > -1; j++) 
+        ids.push_back(indices(j, i));
+      if (ids.size() < min_points_per_ellipsoid)  // not dense enough
+        continue;
+
+      Eigen::Vector3d centroid;
+      Eigen::Vector3d width;
+      Eigen::Matrix3d mat;
+      getSurfel(decimated_points, ids, centroid, width, mat);
+      double q1 = width[0] / width[1];
+      double q2 = width[1] / width[2];
+      if (q2 < q1)  // cylindrical
+      {
+        if (q2 > 0.5)  // not cylinderical enough
+          continue;
+        // register two ellipsoids as the normal is ambiguous
+        matrices[c].push_back(mat);
+        centroids[c].push_back(centroid);
+        normals[c].push_back(mat.col(2));
+        widths[c].push_back(width);
+        is_plane[c].push_back(false);
+        if (c == 1)
+        {
+          matrices[c].push_back(mat);
+          centroids[c].push_back(centroid);
+          normals[c].push_back(-mat.col(2));
+          widths[c].push_back(width);
+          is_plane[c].push_back(false);
+        }
+      }
+      else
+      {
+        Eigen::Vector3d normal = mat.col(0);
+        if ((centroid - candidate_starts[i]).dot(normal) > 0.0)
+          normal = -normal;
+        // now repeat but removing back facing points. This deals better with double walls, which are quite common
+        for (int j = (int)ids.size() - 1; j >= 0; j--)
+        {
+          int id = ids[j];
+          if ((decimated_points[id] - decimated_starts[id]).dot(normal) > 0.0)
+          {
+            ids[j] = ids.back();
+            ids.pop_back();
+          }
+        }
+        if (ids.size() < min_points_per_ellipsoid)  // not dense enough
+          continue;
+        getSurfel(decimated_points, ids, centroid, width, mat);
+        normal = mat.col(0);
+        double q1 = width[0] / width[1];
+
+        if (q1 > 0.5)  // not planar enough
+          continue;
+        if ((centroid - candidate_starts[i]).dot(normal) > 0.0)
+          normal = -normal;
+        matrices[c].push_back(mat);
+        centroids[c].push_back(centroid);
+        normals[c].push_back(normal);
+        widths[c].push_back(width);
+        is_plane[c].push_back(true);
+      }
+    }
+    draw.drawCloud(decimated_points, 0.5 + 0.4 * (double)c, c);
+  }
+  draw.drawEllipsoids(centroids[1], matrices[1], widths[1], Eigen::Vector3d(0, 1, 0), 1);
+
+  // Now we have the ellipsoids, we need to do a nearest neighbour on this set of data, trying to match orientation as
+  // well as location
+  struct Match
+  {
+    int ids[2];
+    Eigen::Vector3d normal;
+  };
+  std::vector<Match> matches;
+  {
+    // with these matches we now run the iterative reweighted least squares..
+    ray::Pose pose = ray::Pose::identity();
+    int max_iterations = 8;
+    const double translation_weight = 0.4 / avg_max_spacing;  // smaller finds matches further away
+    const double max_normal_difference = 0.5;
+    for (int it = 0; it < max_iterations; it++)
+    {
+      std::vector<Eigen::Vector3d> line_starts;
+      std::vector<Eigen::Vector3d> line_ends;
+      int search_size = 1;
+      size_t q_size = centroids[0].size();
+      size_t p_size = centroids[1].size();
+      Nabo::NNSearchD *nns;
+      Eigen::MatrixXd points_q(7, q_size);
+      for (size_t i = 0; i < q_size; i++)
+      {
+        Eigen::Vector3d p = centroids[0][i] * translation_weight;
+        p[2] *= 2.0;  // doen't make much difference...
+        points_q.col(i) << p, normals[0][i], is_plane[0][i] ? 1.0 : 0.0;
+      }
+      Eigen::MatrixXd points_p(7, p_size);
+      for (size_t i = 0; i < p_size; i++)
+      {
+        Eigen::Vector3d p = centroids[1][i] * translation_weight;
+        p[2] *= 2.0;
+        points_p.col(i) << p, normals[1][i], is_plane[1][i] ? 1.0 : 0.0;
+      }
+      nns = Nabo::NNSearchD::createKDTreeLinearHeap(points_p, 7);
+
+      // Run the search
+      Eigen::MatrixXi indices;
+      Eigen::MatrixXd dists2;
+      indices.resize(search_size, q_size);
+      dists2.resize(search_size, q_size);
+      nns->knn(points_q, indices, dists2, search_size, ray::kNearestNeighbourEpsilon*max_normal_difference, 0, max_normal_difference);
+      delete nns;
+      matches.clear();
+
+      for (int i = 0; i < (int)q_size; i++)
+      {
+        for (int j = 0; j < search_size && indices(j, i) > -1; j++)
+        {
+          Match match;
+          match.ids[0] = i;
+          match.ids[1] = indices(j, i);
+          bool plane = is_plane[0][i];
+          if (plane != is_plane[1][indices(j, i)])
+            continue;
+          Eigen::Vector3d mid_norm = (normals[0][i] + normals[1][indices(j, i)]).normalized();
+          if (plane)
+          {
+            match.normal = mid_norm;
+            matches.push_back(match);
+          }
+          else
+          {
+            // a cylinder is like two normal constraints
+            match.normal = mid_norm.cross(Eigen::Vector3d(1, 2, 3)).normalized();
+            matches.push_back(match);
+            match.normal = mid_norm.cross(match.normal);
+            matches.push_back(match);
+          }
+          line_starts.push_back(centroids[0][i]);
+          line_ends.push_back(centroids[1][indices(j, i)]);
+        }
+      }
+      draw.drawLines(line_starts, line_ends);
+      draw.drawEllipsoids(centroids[0], matrices[0], widths[0], Eigen::Vector3d(1, 0, 0), 0);
+
+      // don't go above 30*... or below 10*...
+      double d = 20.0 * (double)it / (double)max_iterations;
+      const int state_size = 12;
+      Eigen::Matrix<double, state_size, state_size> at_a;
+      at_a.setZero();
+      Eigen::Matrix<double, state_size, 1> at_b;
+      at_b.setZero();
+      double square_error = 0.0;
+      for (size_t i = 0; i < matches.size(); i++)
+      {
+        auto &match = matches[i];
+        Eigen::Vector3d positions[2] = { centroids[0][match.ids[0]], centroids[1][match.ids[1]] };
+        double error = (positions[1] - positions[0]).dot(match.normal);  // mahabolonis instead?
+        double error_sqr;
+        if (is_plane[0][match.ids[0]])
+          error_sqr = ray::sqr(error * translation_weight);
+        else
+        {
+          Eigen::Vector3d flat = positions[1] - positions[0];
+          Eigen::Vector3d norm = normals[0][match.ids[0]];
+          flat -= norm * flat.dot(norm);
+          error_sqr = (flat * translation_weight).squaredNorm();
+        }
+        // the normal difference is part of the error,
+        error_sqr += (normals[0][match.ids[0]] - normals[1][match.ids[1]]).squaredNorm();
+        double weight = pow(std::max(1.0 - error_sqr / ray::sqr(max_normal_difference), 0.0), d * d);
+        square_error += ray::sqr(error);
+        Eigen::Matrix<double, state_size, 1> at;  // the Jacobian
+        at.setZero();
+
+        for (int i = 0; i < 3; i++)  // change in error with change in raycloud translation
+          at[i] = match.normal[i];
+        for (int i = 0; i < 3; i++)  // change in error with change in raycloud orientation
+        {
+          Eigen::Vector3d axis(0, 0, 0);
+          axis[i] = 1.0;
+          at[3 + i] = -(positions[0].cross(axis)).dot(match.normal);
+        }
+        if (non_rigid) 
+        {
+          positions[0] -= centres[0];
+          positions[1] -= centres[1];
+          at[6] = ray::sqr(positions[0][0]) * match.normal[0];
+          at[7] = ray::sqr(positions[0][0]) * match.normal[1];
+          at[8] = ray::sqr(positions[0][1]) * match.normal[0];
+          at[9] = ray::sqr(positions[0][1]) * match.normal[1];
+          at[10] = positions[0][0] * positions[0][1] * match.normal[0];
+          at[11] = positions[0][0] * positions[0][1] * match.normal[1];
+        }
+        at_a += at * weight * at.transpose();
+        at_b += at * weight * error;
+      }
+      Eigen::Matrix<double, state_size, 1> x = at_a.ldlt().solve(at_b);
+      std::cout << "rmse: " << sqrt(square_error / (double)matches.size()) << std::endl;
+      std::cout << "least squares shift: " << x[0] << ", " << x[1] << ", " << x[2] << ", rotation: " << x[3] << ", " << x[4]
+           << ", " << x[5] << std::endl;
+      Eigen::Vector3d rot(x[3], x[4], x[5]);
+      Eigen::Vector3d a(x[6], x[7], 0), b(x[8], x[9], 0), c(x[10], x[11], 0);
+      double angle = rot.norm();
+      rot.normalize();
+      ray::Pose shift(Eigen::Vector3d(x[0], x[1], x[2]), Eigen::Quaterniond(Eigen::AngleAxisd(angle, rot)));
+      pose = shift * pose;
+      for (size_t i = 0; i < centroids[0].size(); i++)
+      {
+        Eigen::Vector3d &pos = centroids[0][i];
+        Eigen::Vector3d relPos = pos - centres[0];
+        if (non_rigid)
+          pos += a * ray::sqr(relPos[0]) + b * ray::sqr(relPos[1]) + c * relPos[0] * relPos[1];
+        pos = shift * pos;
+        normals[0][i] = shift.rotation * normals[0][i];
+      }
+      Eigen::Quaterniond half_rot(Eigen::AngleAxisd(angle / 2.0, rot));
+      for (auto &match : matches) match.normal = half_rot * match.normal;
+
+      // TODO: transforming the whole cloud each time is a bit slow,
+      // we should be able to concatenate these transforms and only apply them once at the end
+      for (auto &end : clouds[0].ends)
+      {
+        Eigen::Vector3d relPos = end - centres[0];
+        if (non_rigid)
+          end += a * ray::sqr(relPos[0]) + b * ray::sqr(relPos[1]) + c * relPos[0] * relPos[1];
+        end = shift * end;
+      }
+    }
+  }
+
+  clouds[0].save(file_stub + "_aligned.ply");
+  return true;
+}