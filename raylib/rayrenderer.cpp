--- conflicted
+++ resolved
@@ -418,22 +418,6 @@
       {
         for (size_t i = 0; i<ends.size(); i++)
         {
-<<<<<<< HEAD
-          case RenderStyle::Ends: 
-          case RenderStyle::Starts: 
-          case RenderStyle::Height: 
-            // TODO: fix the == 0.0 part in future, it can cause incorrect occlusion on points with z=0 precisely
-            if (pos[axis]*dir > pix[3]*dir || pix[3] == 0.0) 
-              pix = Eigen::Vector4d(col[0], col[1], col[2], pos[axis]);
-            break;
-          case RenderStyle::Mean: 
-            pix += Eigen::Vector4d(col[0], col[1], col[2], 1.0);
-            break;
-          case RenderStyle::Sum: 
-            pix += Eigen::Vector4d(col[0], col[1], col[2], 1.0);
-            break;
-          case RenderStyle::Rays: 
-=======
           const RGBA &colour = colours[i];
           if (colour.alpha == 0)
             continue;
@@ -445,10 +429,10 @@
           // using 4 dimensions helps us to accumulate colours in a greater variety of ways
           Eigen::Vector4d &pix = pixels[x + width*y]; 
           switch (style)
->>>>>>> ab0f6a45
           {
             case RenderStyle::Ends: 
             case RenderStyle::Starts: 
+            case RenderStyle::Height: 
               // TODO: fix the == 0.0 part in future, it can cause incorrect occlusion on points with z=0 precisely
               if (pos[axis]*dir > pix[3]*dir || pix[3] == 0.0) 
                 pix = Eigen::Vector4d(col[0], col[1], col[2], pos[axis]);
@@ -495,36 +479,15 @@
               break;
           }
         }
-<<<<<<< HEAD
-      }
-    };
-    if (!Cloud::read(cloud_file, render))
-      return false;
-  }
-
-  double max_val = 1.0;
-  double min_val = 0.0;
-  const std::string image_ext = getFileNameExtension(image_file);
-  const bool is_hdr = image_ext == "hdr" || image_ext == "tif";
-  if (!is_hdr) // limited range, so work out a sensible maximum value, I'm using mean + two standard deviations:
-  {
-    double sum = 0.0;
-    double num = 0.0;
-    for (auto &pixel: pixels)
-    {
-      sum += pixel[3];
-      if (pixel[3] > 0.0)
-        num++;
-=======
       };
       if (!Cloud::read(cloud_file, render))
         return false;
->>>>>>> ab0f6a45
     }
 
     double max_val = 1.0;
+    double min_val = 0.0;
     const std::string image_ext = getFileNameExtension(image_file);
-    const bool is_hdr = image_ext == "hdr";
+    const bool is_hdr = image_ext == "hdr" || image_ext == "tif";
     if (!is_hdr) // limited range, so work out a sensible maximum value, I'm using mean + two standard deviations:
     {
       double sum = 0.0;
@@ -544,14 +507,8 @@
       }
       const double standard_deviation = std::sqrt(sum_sqr / num);
       max_val = mean + 2.0*standard_deviation;
-    }
-<<<<<<< HEAD
-    const double standard_deviation = std::sqrt(sum_sqr / num);
-    max_val = mean + 2.0*standard_deviation;
-    min_val = mean - 2.0*standard_deviation;
-  }
-=======
->>>>>>> ab0f6a45
+      min_val = mean - 2.0*standard_deviation;
+    }
 
     // The final pixel buffer
     std::vector<RGBA> pixel_colours;
@@ -566,33 +523,21 @@
       const int indx = flip_x ? width - 1 - x : x; // possible horizontal flip, depending on view direction
       for (int y = 0; y < height; y++)
       {
-<<<<<<< HEAD
-        case RenderStyle::Mean:
-        case RenderStyle::Rays: 
-          col3d /= colour[3]; // simple mean
-          break;
-        case RenderStyle::Height:
-        {
-          double shade = dir == 1.0 ? (colour[3] - min_val) / (max_val - min_val) : (colour[3] - max_val) / (min_val - max_val);
-          col3d = Eigen::Vector3d(shade, shade, shade);
-          break;
-        }
-        case RenderStyle::Sum: 
-        case RenderStyle::Density: 
-          col3d /= max_val; // rescale to within limited colour range
-          break;
-        case RenderStyle::Density_rgb: 
-=======
         const Eigen::Vector4d colour = pixels[x + width*y];
         Eigen::Vector3d col3d(colour[0], colour[1], colour[2]);
         const uint8_t alpha = colour[3] == 0.0 ? 0 : 255; // 'punch-through' alpha
         switch (style)
->>>>>>> ab0f6a45
         {
           case RenderStyle::Mean:
           case RenderStyle::Rays: 
             col3d /= colour[3]; // simple mean
             break;
+          case RenderStyle::Height:
+          {
+            double shade = dir == 1.0 ? (colour[3] - min_val) / (max_val - min_val) : (colour[3] - max_val) / (min_val - max_val);
+            col3d = Eigen::Vector3d(shade, shade, shade);
+            break;
+          }
           case RenderStyle::Sum: 
           case RenderStyle::Density: 
             col3d /= max_val; // rescale to within limited colour range
@@ -623,33 +568,12 @@
         else 
         {
           RGBA col;
-          col.red   = uint8_t(std::min(255.0*col3d[0], 255.0));
-          col.green = uint8_t(std::min(255.0*col3d[1], 255.0));
-          col.blue  = uint8_t(std::min(255.0*col3d[2], 255.0));
+          col.red   = uint8_t(std::max(0.0, std::min(255.0*col3d[0], 255.0)));
+          col.green = uint8_t(std::max(0.0, std::min(255.0*col3d[1], 255.0)));
+          col.blue  = uint8_t(std::max(0.0, std::min(255.0*col3d[2], 255.0)));
           col.alpha = alpha;
           pixel_colours[ind] = col;
         }
-<<<<<<< HEAD
-        default:
-          break;
-      }
-      const int ind = indx + width *y;
-      if (is_hdr)
-      {
-        float_pixel_colours[3*ind + 0] = (float)col3d[0];
-        float_pixel_colours[3*ind + 1] = (float)col3d[1];
-        float_pixel_colours[3*ind + 2] = (float)col3d[2];
-      }
-      else 
-      {
-        RGBA col;
-        col.red   = uint8_t(std::max(0.0, std::min(255.0*col3d[0], 255.0)));
-        col.green = uint8_t(std::max(0.0, std::min(255.0*col3d[1], 255.0)));
-        col.blue  = uint8_t(std::max(0.0, std::min(255.0*col3d[2], 255.0)));
-        col.alpha = alpha;
-        pixel_colours[ind] = col;
-=======
->>>>>>> ab0f6a45
       }
     }
     std::cout << "outputting image: " << image_file << std::endl;
@@ -665,46 +589,25 @@
       stbi_write_jpg(image_name, width, height, 4, (void *)&pixel_colours[0], 100); // 100 is maximal quality
     else if (image_ext == "hdr")
       stbi_write_hdr(image_name, width, height, 3, &float_pixel_colours[0]);
+  #if RAYLIB_WITH_TIFF
+    else if (image_ext == "tif")
+    {
+      const Eigen::Vector3d origin(0,0,0);
+      const Eigen::Vector3d pos = -(origin - bounds.min_bound_);// / pix_width; // TODO: do we divide by pixel width here?
+      const double x = pos[ax1], y = pos[ax2] + (double)height * pix_width;
+      writeGeoTiffFloat(image_file, width, height, &float_pixel_colours[0], pix_width, false, projection_file, x, y); // true does scalar / monochrome float
+    }
+  #endif
     else
     {
-      std::cerr << "Error: image format " << image_ext << " not known" << std::endl;
+      std::cerr << "Error: image format " << image_ext << " not supported" << std::endl;
       return false;
     }
-
   }
-<<<<<<< HEAD
-  std::cout << "outputting image: " << image_file << std::endl;
-  const char *image_name = image_file.c_str();
-  stbi_flip_vertically_on_write(1);
-  if (image_ext == "png")
-    stbi_write_png(image_name, width, height, 4, (void *)&pixel_colours[0], 4 * width);
-  else if (image_ext == "bmp")
-    stbi_write_bmp(image_name, width, height, 4, (void *)&pixel_colours[0]);
-  else if (image_ext == "tga")
-    stbi_write_tga(image_name, width, height, 4, (void *)&pixel_colours[0]);
-  else if (image_ext == "jpg")
-    stbi_write_jpg(image_name, width, height, 4, (void *)&pixel_colours[0], 100); // 100 is maximal quality
-  else if (image_ext == "hdr")
-    stbi_write_hdr(image_name, width, height, 3, &float_pixel_colours[0]);
-#if RAYLIB_WITH_TIFF
-  else if (image_ext == "tif")
-  {
-    const Eigen::Vector3d origin(0,0,0);
-    const Eigen::Vector3d pos = -(origin - bounds.min_bound_);// / pix_width; // TODO: do we divide by pixel width here?
-    const double x = pos[ax1], y = pos[ax2] + (double)height * pix_width;
-    writeGeoTiffFloat(image_file, width, height, &float_pixel_colours[0], pix_width, false, projection_file, x, y); // true does scalar / monochrome float
-  }
-#endif
-  else
-  {
-    std::cerr << "Error: image format " << image_ext << " not supported" << std::endl;
-    return false;
-=======
   catch (std::bad_alloc const&) 
   {
     std::cout << "Not enough memory to process the " << width << "x" << height << " image." << std::endl;
     std::cout << "The --pixel_width option can be used to reduce the resolution." << std::endl;
->>>>>>> ab0f6a45
   }
 #if !RAYLIB_WITH_TIFF
   RAYLIB_UNUSED(projection_file);
@@ -712,6 +615,4 @@
   return true;
 }
 
-
-
 } // ray