--- conflicted
+++ resolved
@@ -32,12 +32,7 @@
 bool parseCommandLine(int argc, char *argv[], const std::vector<FixedArgument *> &fixed_arguments,
                       std::vector<OptionalArgument *> optional_arguments, bool set_values_)
 {
-<<<<<<< HEAD
   // if we are setting the argument values_ then first run the parsing without setting them, and then only continue (to set them) if the format matches.
-=======
-  // if we are setting the argument values_ then first run the parsing without setting them, and then only continue (to
-  // set them) if the format matches.
->>>>>>> 9059268c
   if (set_values_ && !parseCommandLine(argc, argv, fixed_arguments, optional_arguments, false))
     return false;
   int c = 1;
@@ -82,7 +77,6 @@
   if (index >= argc)
     return false;
   std::string file = std::string(argv[index]);
-<<<<<<< HEAD
   if (check_extension_)
   {
     if (file.length() <= 4)
@@ -103,23 +97,6 @@
       valid_ext = valid_ext && std::isalnum(ext.at(index));
     }    
     if (!valid_ext) 
-=======
-  if (file.length() <= 4)
-    return false;
-
-  // we don't check file existence, that is up to whatever uses the file.
-  // but we do check that the string contains a '.' and (if set)
-  // that it has a valid 3-letter file extension
-  // This lets us disambiguate files_ from other arguments
-  // and isn't too restrictive, we would rather users use extensions on their file names.
-  if (file.find('.') == std::string::npos)  // no '.' in file name
-    return false;
-  if (check_extension_)
-  {
-    std::string ext = file.substr(file.length() - 4);
-    bool valid_ext = ext.at(0) == '.' && std::isalpha(ext.at(1)) && std::isalnum(ext.at(2)) && std::isalnum(ext.at(3));
-    if (!valid_ext)
->>>>>>> 9059268c
       return false;
   }
   if (set_value)
@@ -146,17 +123,11 @@
     return true;
   bool in_range = val >= min_value_ && val <= max_value_;
   if (!in_range)
-<<<<<<< HEAD
   {
     index--;
     std::cout << "Please set argument " << index << " within the range: " << min_value_ << " to " << max_value_ << std::endl;
   }
   value_ = val; 
-=======
-    std::cout << "Please set argument " << index << " within the range: " << min_value_ << " to " << max_value_
-              << std::endl;
-  value_ = val;
->>>>>>> 9059268c
   return in_range;
 }
 
@@ -179,15 +150,10 @@
     return true;
   bool in_range = val >= (long int)min_value_ && val <= (long int)max_value_;
   if (!in_range)
-<<<<<<< HEAD
   {
     index--;
     std::cout << "Please set argument " << index << " within the range: " << min_value_ << " to " << max_value_ << std::endl;
   }
-=======
-    std::cout << "Please set argument " << index << " within the range: " << min_value_ << " to " << max_value_
-              << std::endl;
->>>>>>> 9059268c
   value_ = (int)val;
   return in_range;
 }
@@ -310,14 +276,8 @@
 {
   if (index >= argc)
     return false;
-<<<<<<< HEAD
   std::string str(argv[index++]);
   for (size_t i = 0; i<keys_.size(); i++)
-=======
-  std::string str(argv[index]);
-  index++;
-  for (size_t i = 0; i < keys_.size(); i++)
->>>>>>> 9059268c
   {
     if (keys_[i] == str)
     {
@@ -385,7 +345,6 @@
   {
     if (set_value)
       is_set_ = true;
-<<<<<<< HEAD
     
     index++; // for optional parameters, we only increment the argument index when it has been found
     if (!value_->parse(argc, argv, index, set_value))
@@ -393,10 +352,6 @@
       index--;
       return false;
     }
-=======
-    index++;  // for optional parameters, we only increment the argument index when it has been found
-    value_->parse(argc, argv, index, set_value);
->>>>>>> 9059268c
     return true;
   }
   return false;
