--- conflicted
+++ resolved
@@ -1,252 +1,168 @@
-// Copyright (c) 2020
-// Commonwealth Scientific and Industrial Research Organisation (CSIRO)
-// ABN 41 687 119 230
-//
-// Author: Thomas Lowe
-#include "rayforest.h"
-
-#include <stdio.h>
-#include <stdlib.h>
-#include <string.h>
-#include <iostream>
-
-//#define STB_IMAGE_WRITE_IMPLEMENTATION
-#include "raylib/imagewrite.h"
-#include "raylib/raycloudwriter.h"
-#include "raytrees.h"
-
-namespace ray
-{
-// Colour structure
-struct Col
-{
-  Col(){}
-  Col(uint8_t shade) : r(shade), g(shade), b(shade), a(255) {}
-  Col(uint8_t red, uint8_t green, uint8_t blue, uint8_t alpha) : r(red), g(green), b(blue), a(alpha) {}
-  void operator +=(const Col &col)
-  {
-    r = (uint8_t)std::min((int)r + (int)col.r, 255);
-    g = (uint8_t)std::min((int)g + (int)col.g, 255);
-    b = (uint8_t)std::min((int)b + (int)col.b, 255);
-    a = (uint8_t)std::min((int)a + (int)col.a, 255);
-  }
-  uint8_t r, g, b, a;
-};
-
-// A 2D array of colours
-struct ColourField
-{
-  ColourField() {}
-  ColourField(int x, int y){ init(Eigen::Vector2i(x, y)); }
-  ColourField(const Eigen::Vector2i &dimensions){ init(dimensions); }
-  inline void init(const Eigen::Vector2i &dimensions)
-  {
-<<<<<<< HEAD
-    for (int y = 0; y < pixels.dims[1]; y++)
-    {
-      int ind = indexfield_(x, y);
-      Col col;
-      if (ind == -1)
-        pixels(x, y) = Col(30);
-      else
-      {
-        while (trees[ind].attaches_to != -1)
-        {
-          if (std::find(indices.begin(), indices.end(), ind) != indices.end())
-            break;
-          ind = trees[ind].attaches_to;
-        }
-        if (std::find(indices.begin(), indices.end(), ind) == indices.end())
-        {
-          col.a = 255;
-          col.r = 255;
-          col.g = 0;
-          col.b = 255;
-          pixels(x, y) = col;
-          continue;
-        }
-        srand(1 + ind);
-        col.a = 255;
-        col.r = (uint8_t)(rand()%256);
-        col.g = (uint8_t)(rand()%256);
-        col.b = (uint8_t)(rand()%256);
-        pixels(x, y) = col;
-      }
-    }
-  }
-  stbi_write_png(filename.c_str(), pixels.dims[0], pixels.dims[1], 4, (void *)&pixels.data[0], 4 * pixels.dims[0]);
-}
-
-
-void Forest::drawSegmentation(const std::string &filename, std::vector<TreeNode> &trees)
-{
-  if (!verbose)
-    return;
-  Field2D<Col> pixels((int)indexfield_.rows(), (int)indexfield_.cols());
-  for (int x = 0; x < pixels.dims[0]; x++)
-  {
-    for (int y = 0; y < pixels.dims[1]; y++)
-    {
-      Eigen::Vector3d diag(0.5,0.5,0.5);
-      diag.normalize();
-      Eigen::Vector3d cols(0.1,0.1,0.1);
-      int ind = indexfield_(x, y);
-      if (ind == -1)
-      {
-        pixels(x, y) = Col(0);
-        continue;
-      }
-      std::vector<int> inds;
-      while (ind != -1)
-      {
-        inds.push_back(ind);
-        ind = trees[ind].attaches_to;
-      }
-      double scale = 0.03;
-      for (int i = (int)inds.size()-1; i>=0; i--)
-      {
-        srand(1 + inds[i]);
-        Eigen::Vector3d hue(random(-1.0, 1.0), random(-1.0, 1.0), random(-1.0, 1.0));
-        hue -= diag * hue.dot(diag);
-        hue.normalize();
-        cols += hue * scale;
-        cols += diag * 0.04;
-    //    scale /= 1.25;
-      }
-      cols[0] = std::max(0.0, std::min(cols[0], 1.0));
-      cols[1] = std::max(0.0, std::min(cols[1], 1.0));
-      cols[2] = std::max(0.0, std::min(cols[2], 1.0));
-      Col col;
-      col.a = 255;
-      col.r = (uint8_t)(cols[0]*255.0);
-      col.g = (uint8_t)(cols[1]*255.0);
-      col.b = (uint8_t)(cols[2]*255.0);
-      pixels(x, y) = col;
-    }
-=======
-    dims = dimensions;
-    data.resize(dims[0] * dims[1]);
->>>>>>> 55ec7b9f
-  }
-  inline Col &operator()(const Eigen::Vector2i &ind){ return data[ind[0] + dims[0]*ind[1]]; } 
-  inline const Col &operator()(const Eigen::Vector2i &ind) const { return data[ind[0] + dims[0]*ind[1]]; }
-  inline Col &operator()(int x, int y){ return data[x + dims[0]*y]; } 
-  inline const Col &operator()(int x, int y) const { return data[x + dims[0]*y]; }
-  std::vector<Col> data;
-  Eigen::Vector2i dims;
-};
-
-void Forest::drawHeightField(const std::string &filename, const Eigen::ArrayXXd &heightfield)
-{
-  if (!verbose)
-    return;
-  double max_height = -1e10; 
-  double min_height = 1e10;
-  for (int i = 0; i<heightfield.rows(); i++)
-  {
-    for (int j = 0; j<heightfield.cols(); j++)
-    {
-      if (heightfield(i,j) > -10000.0)
-        min_height = std::min(min_height, heightfield(i,j));
-      if (heightfield(i,j) < 10000.0)
-        max_height = std::max(max_height, heightfield(i,j));
-    }
-  }
-
-  ColourField pixels((int)heightfield.rows(), (int)heightfield.cols());
-  for (int x = 0; x < pixels.dims[0]; x++)
-    for (int y = 0; y < pixels.dims[1]; y++)
-      pixels(x, y) = Col((uint8_t)(255.0 * (heightfield(x, y) - min_height)/(max_height - min_height)));
-  stbi_flip_vertically_on_write(1);
-  stbi_write_png(filename.c_str(), pixels.dims[0], pixels.dims[1], 4, (void *)&pixels.data[0], 4 * pixels.dims[0]);
-}
-
-void Occupancy2D::draw(const std::string &filename)
-{
-  ColourField pixels(dims_[0], dims_[1]);
-  for (int x = 0; x < pixels.dims[0]; x++)
-    for (int y = 0; y < pixels.dims[1]; y++)
-    {
-      double shade = pixel(Eigen::Vector3i(x, y, 0)).density();
-      pixels(x, y) = Col((uint8_t)(255.0 * shade));
-    }
-  stbi_flip_vertically_on_write(1);
-  stbi_write_png(filename.c_str(), pixels.dims[0], pixels.dims[1], 4, (void *)&pixels.data[0], 4 * pixels.dims[0]);
-}
-
-void segmentCloud(const std::string &cloud_name_stub, const ColourField &pixels, const Eigen::Vector3d &min_bounds, double voxel_width)
-{
-  std::string filename = cloud_name_stub + ".ply";
-  ray::CloudWriter writer;
-  if (!writer.begin(cloud_name_stub + "_segmented.ply"))
-    return;
-
-  ray::Cloud chunk;
-  auto segment = [&](std::vector<Eigen::Vector3d> &starts, std::vector<Eigen::Vector3d> &ends, std::vector<double> &times, std::vector<ray::RGBA> &colours)
-  {
-    chunk.resize(ends.size());    
-    for (size_t i = 0; i < ends.size(); i++)
-    {
-      Eigen::Vector3d ind = (ends[i] - min_bounds)/voxel_width;
-      chunk.starts[i] = starts[i];
-      chunk.ends[i] = ends[i];
-      chunk.times[i] = times[i];
-      RGBA col;
-      col.alpha = colours[i].alpha;
-      Col pix = pixels((int)ind[0], (int)ind[1]);
-      col.red = pix.r;
-      col.green = pix.g;
-      col.blue = pix.b;
-      chunk.colours[i] = col;
-    }
-    writer.writeChunk(chunk);
-  };
-
-  if (!ray::Cloud::read(filename, segment))
-    return;  
-  writer.end();
-}
-
-
-void Forest::drawFinalSegmentation(const std::string &cloud_name_stub, std::vector<TreeNode> &trees)
-{
-  ColourField pixels((int)indexfield_.rows(), (int)indexfield_.cols());
-  for (int x = 0; x < pixels.dims[0]; x++)
-  {
-    for (int y = 0; y < pixels.dims[1]; y++)
-    {
-      int ind = indexfield_(x, y);
-      Col col;
-      if (ind == -1)
-        pixels(x, y) = Col(0);
-      else
-      {
-        while (trees[ind].attaches_to != -1)
-          ind = trees[ind].attaches_to;
-        if (trees[ind].area <= min_area_)
-        {
-          pixels(x, y) = Col(0);
-        }
-        else
-        {
-          RGBA colour;
-          col.a = 255;
-          convertIntToColour(ind, colour);
-          col.r = colour.red;
-          col.g = colour.green;
-          col.b = colour.blue;
-          pixels(x, y) = col;
-        }
-      }
-    }
-  }
-  stbi_flip_vertically_on_write(1);
-
-  segmentCloud(cloud_name_stub, pixels, min_bounds_, voxel_width_);
-
-  std::string output_file = cloud_name_stub + "_segmented.png";
-  
-  stbi_write_png(output_file.c_str(), pixels.dims[0], pixels.dims[1], 4, (void *)&pixels.data[0], 4 * pixels.dims[0]);
-}
-
-} // namespace ray+// Copyright (c) 2020
+// Commonwealth Scientific and Industrial Research Organisation (CSIRO)
+// ABN 41 687 119 230
+//
+// Author: Thomas Lowe
+#include "rayforest.h"
+
+#include <stdio.h>
+#include <stdlib.h>
+#include <string.h>
+#include <iostream>
+
+//#define STB_IMAGE_WRITE_IMPLEMENTATION
+#include "raylib/imagewrite.h"
+#include "raylib/raycloudwriter.h"
+#include "raytrees.h"
+
+namespace ray
+{
+// Colour structure
+struct Col
+{
+  Col(){}
+  Col(uint8_t shade) : r(shade), g(shade), b(shade), a(255) {}
+  Col(uint8_t red, uint8_t green, uint8_t blue, uint8_t alpha) : r(red), g(green), b(blue), a(alpha) {}
+  void operator +=(const Col &col)
+  {
+    r = (uint8_t)std::min((int)r + (int)col.r, 255);
+    g = (uint8_t)std::min((int)g + (int)col.g, 255);
+    b = (uint8_t)std::min((int)b + (int)col.b, 255);
+    a = (uint8_t)std::min((int)a + (int)col.a, 255);
+  }
+  uint8_t r, g, b, a;
+};
+
+// A 2D array of colours
+struct ColourField
+{
+  ColourField() {}
+  ColourField(int x, int y){ init(Eigen::Vector2i(x, y)); }
+  ColourField(const Eigen::Vector2i &dimensions){ init(dimensions); }
+  inline void init(const Eigen::Vector2i &dimensions)
+  {
+    dims = dimensions;
+    data.resize(dims[0] * dims[1]);
+  }
+  inline Col &operator()(const Eigen::Vector2i &ind){ return data[ind[0] + dims[0]*ind[1]]; } 
+  inline const Col &operator()(const Eigen::Vector2i &ind) const { return data[ind[0] + dims[0]*ind[1]]; }
+  inline Col &operator()(int x, int y){ return data[x + dims[0]*y]; } 
+  inline const Col &operator()(int x, int y) const { return data[x + dims[0]*y]; }
+  std::vector<Col> data;
+  Eigen::Vector2i dims;
+};
+
+void Forest::drawHeightField(const std::string &filename, const Eigen::ArrayXXd &heightfield)
+{
+  if (!verbose)
+    return;
+  double max_height = -1e10; 
+  double min_height = 1e10;
+  for (int i = 0; i<heightfield.rows(); i++)
+  {
+    for (int j = 0; j<heightfield.cols(); j++)
+    {
+      if (heightfield(i,j) > -10000.0)
+        min_height = std::min(min_height, heightfield(i,j));
+      if (heightfield(i,j) < 10000.0)
+        max_height = std::max(max_height, heightfield(i,j));
+    }
+  }
+
+  ColourField pixels((int)heightfield.rows(), (int)heightfield.cols());
+  for (int x = 0; x < pixels.dims[0]; x++)
+    for (int y = 0; y < pixels.dims[1]; y++)
+      pixels(x, y) = Col((uint8_t)(255.0 * (heightfield(x, y) - min_height)/(max_height - min_height)));
+  stbi_flip_vertically_on_write(1);
+  stbi_write_png(filename.c_str(), pixels.dims[0], pixels.dims[1], 4, (void *)&pixels.data[0], 4 * pixels.dims[0]);
+}
+
+void Occupancy2D::draw(const std::string &filename)
+{
+  ColourField pixels(dims_[0], dims_[1]);
+  for (int x = 0; x < pixels.dims[0]; x++)
+    for (int y = 0; y < pixels.dims[1]; y++)
+    {
+      double shade = pixel(Eigen::Vector3i(x, y, 0)).density();
+      pixels(x, y) = Col((uint8_t)(255.0 * shade));
+    }
+  stbi_flip_vertically_on_write(1);
+  stbi_write_png(filename.c_str(), pixels.dims[0], pixels.dims[1], 4, (void *)&pixels.data[0], 4 * pixels.dims[0]);
+}
+
+void segmentCloud(const std::string &cloud_name_stub, const ColourField &pixels, const Eigen::Vector3d &min_bounds, double voxel_width)
+{
+  std::string filename = cloud_name_stub + ".ply";
+  ray::CloudWriter writer;
+  if (!writer.begin(cloud_name_stub + "_segmented.ply"))
+    return;
+
+  ray::Cloud chunk;
+  auto segment = [&](std::vector<Eigen::Vector3d> &starts, std::vector<Eigen::Vector3d> &ends, std::vector<double> &times, std::vector<ray::RGBA> &colours)
+  {
+    chunk.resize(ends.size());    
+    for (size_t i = 0; i < ends.size(); i++)
+    {
+      Eigen::Vector3d ind = (ends[i] - min_bounds)/voxel_width;
+      chunk.starts[i] = starts[i];
+      chunk.ends[i] = ends[i];
+      chunk.times[i] = times[i];
+      RGBA col;
+      col.alpha = colours[i].alpha;
+      Col pix = pixels((int)ind[0], (int)ind[1]);
+      col.red = pix.r;
+      col.green = pix.g;
+      col.blue = pix.b;
+      chunk.colours[i] = col;
+    }
+    writer.writeChunk(chunk);
+  };
+
+  if (!ray::Cloud::read(filename, segment))
+    return;  
+  writer.end();
+}
+
+
+void Forest::drawFinalSegmentation(const std::string &cloud_name_stub, std::vector<TreeNode> &trees)
+{
+  ColourField pixels((int)indexfield_.rows(), (int)indexfield_.cols());
+  for (int x = 0; x < pixels.dims[0]; x++)
+  {
+    for (int y = 0; y < pixels.dims[1]; y++)
+    {
+      int ind = indexfield_(x, y);
+      Col col;
+      if (ind == -1)
+        pixels(x, y) = Col(0);
+      else
+      {
+        while (trees[ind].attaches_to != -1)
+          ind = trees[ind].attaches_to;
+        if (trees[ind].area <= min_area_)
+        {
+          pixels(x, y) = Col(0);
+        }
+        else
+        {
+          RGBA colour;
+          col.a = 255;
+          convertIntToColour(ind, colour);
+          col.r = colour.red;
+          col.g = colour.green;
+          col.b = colour.blue;
+          pixels(x, y) = col;
+        }
+      }
+    }
+  }
+  stbi_flip_vertically_on_write(1);
+
+  segmentCloud(cloud_name_stub, pixels, min_bounds_, voxel_width_);
+
+  std::string output_file = cloud_name_stub + "_segmented.png";
+  
+  stbi_write_png(output_file.c_str(), pixels.dims[0], pixels.dims[1], 4, (void *)&pixels.data[0], 4 * pixels.dims[0]);
+}
+
+} // namespace ray