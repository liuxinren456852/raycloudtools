// Copyright (c) 2020
// Commonwealth Scientific and Industrial Research Organisation (CSIRO)
// ABN 41 687 119 230
//
// Author: Thomas Lowe
#ifndef RAYLIB_RAYRENDERER_H
#define RAYLIB_RAYRENDERER_H

#include "raycuboid.h"
<<<<<<< HEAD
=======
#include "raylib/raylibconfig.h"
>>>>>>> 9059268c
#include "raypose.h"
#include "rayutils.h"

namespace ray
{
/// Supported view directions on cloud data
enum class RAYLIB_EXPORT ViewDirection
{
  Top,
  Left,
  Right,
  Front,
  Back
};

/// Supported render styles on cloud data
enum class RAYLIB_EXPORT RenderStyle
{
<<<<<<< HEAD
  Ends, 
  Mean, 
  Sum, 
  Starts, 
  Rays, 
  Height,
  Density, 
=======
  Ends,
  Mean,
  Sum,
  Starts,
  Rays,
  Density,
>>>>>>> 9059268c
  Density_rgb
};

/// Render a ray cloud according to the supplied parameters
bool RAYLIB_EXPORT renderCloud(const std::string &cloud_file, const Cuboid &bounds, ViewDirection view_direction,
<<<<<<< HEAD
                               RenderStyle style, double pix_width, const std::string &image_file, const std::string &projection_file, bool mark_origin,
                               const std::string *transform_file = nullptr);
=======
                               RenderStyle style, double pix_width, const std::string &image_file);
>>>>>>> 9059268c

/// This is used for estimating the per-voxel density of a ray cloud
/// Density represents the surface area per volume, assuming an unbiased distribution of surface angles
/// It is most effective as a measure of leaf area per volume on vegetation, and is described in:
/// Lowe, Thomas, et al. "Canopy Density Estimation in Perennial Horticulture Crops Using 3D Spinning LiDAR SLAM."
/// arXiv preprint arXiv:2007.15652 (2020).
struct RAYLIB_EXPORT DensityGrid
{
  static const int min_voxel_hits = 2;
<<<<<<< HEAD
  static constexpr double spherical_distribution_scale = 2.0; // average area scale due to a spherical uniform distribution of leave angles relative to the rays

  DensityGrid(const Cuboid &grid_bounds, double vox_width, const Eigen::Vector3i &dims) :
    bounds_(grid_bounds), voxel_width_(vox_width), voxel_dims_(dims)
=======
  static constexpr double spherical_distribution_scale =
    2.0;  // average area scale due to a spherical uniform distribution of leave angles relative to the rays

  DensityGrid(const Cuboid &grid_bounds, double vox_width, const Eigen::Vector3i &dims)
    : bounds_(grid_bounds)
    , voxel_width_(vox_width)
    , voxel_dims_(dims)
>>>>>>> 9059268c
  {
    voxels_.resize(dims[0] * dims[1] * dims[2]);
  }

  /// This specific voxel class represents a density
  class Voxel
  {
  public:
    Voxel() { num_hits_ = num_rays_ = path_length_ = 0.0; }
    /// return the density that the voxel represents
    inline double density() const;
    inline double numerator() const;
    inline double denominator() const;
    /// the densities can be summed element-wise
    inline void operator+=(const Voxel &other);
    /// the densities can be multiplied by a scalar, element-wise
    inline Voxel operator*(float scale) const;
    /// Add a ray which enters the voxel and hits within it. @c length is the ray length within the voxel
    inline void addHitRay(float length);
    /// Add a ray which enters and exits the voxel. @c length is the ray path length within the voxel
    inline void addMissRay(float length);
    inline const float &numHits() const { return num_hits_; }
    inline const float &numRays() const { return num_rays_; }
    inline const float &pathLength() const { return path_length_; }

  private:
    float num_hits_;
    float num_rays_;
    float path_length_;
  };

  /// This streams in a ray cloud file, and fills in the voxel density information
  void calculateDensities(const std::string &file_name);
  /// To void low-ray-count voxels giving unstable density estimates, we fuse with neighbour information
  /// up to a specified minimum number of rays. Specified in DENSITY_MIN_RAYS
  void addNeighbourPriors();
  /// Note, for performance, this index function does not check that the specified indices are in valid bounds.
  /// It is up to the calling function to assure this condition
  inline int getIndex(const Eigen::Vector3i &inds) const;
  inline int getIndexFromPos(const Eigen::Vector3d &pos) const;
  /// Return the vector of density voxels
  inline const std::vector<Voxel> &voxels() const { return voxels_; }

private:
  Cuboid bounds_;
  std::vector<Voxel> voxels_;
  double voxel_width_;
  Eigen::Vector3i voxel_dims_;
};

// inline functions
<<<<<<< HEAD
inline double DensityGrid::Voxel::numerator() const
{
  return spherical_distribution_scale * (num_rays_-1.0) * num_hits_;
}
inline double DensityGrid::Voxel::denominator() const
{
  return 1e-10 + num_rays_*path_length_;
}
inline double DensityGrid::Voxel::density() const 
{ 
  if (num_rays_ <= min_voxel_hits)
    return 0.0;
  return spherical_distribution_scale * (num_rays_-1.0) * num_hits_ / (1e-10 + num_rays_*path_length_);
}
void DensityGrid::Voxel::operator +=(const DensityGrid::Voxel &other)
=======
inline double DensityGrid::Voxel::density() const
{
  if (num_rays_ <= min_voxel_hits)
    return 0.0;
  return spherical_distribution_scale * (num_rays_ - 1.0) * num_hits_ / (1e-10 + num_rays_ * path_length_);
}
void DensityGrid::Voxel::operator+=(const DensityGrid::Voxel &other)
>>>>>>> 9059268c
{
  num_hits_ += other.num_hits_;
  num_rays_ += other.num_rays_;
  path_length_ += other.path_length_;
}
DensityGrid::Voxel DensityGrid::Voxel::operator*(float scale) const
{
  DensityGrid::Voxel voxel;
  voxel.num_hits_ = num_hits_ * scale;
  voxel.num_rays_ = num_rays_ * scale;
  voxel.path_length_ = path_length_ * scale;
  return voxel;
}
void DensityGrid::Voxel::addHitRay(float length)
{
  path_length_ += length;
  num_hits_++;
  num_rays_++;
}
void DensityGrid::Voxel::addMissRay(float length)
{
  path_length_ += length;
  num_rays_++;
}
int DensityGrid::getIndex(const Eigen::Vector3i &inds) const
{
<<<<<<< HEAD
  return inds[0] + inds[1]*voxel_dims_[0] + inds[2] * voxel_dims_[0]*voxel_dims_[1];
}
int DensityGrid::getIndexFromPos(const Eigen::Vector3d &pos) const
{
  Eigen::Vector3d gridspace = (pos - bounds_.min_bound_) / voxel_width_;
  return getIndex(gridspace.cast<int>());
}

=======
  return inds[0] + inds[1] * voxel_dims_[0] + inds[2] * voxel_dims_[0] * voxel_dims_[1];
>>>>>>> 9059268c
}
}  // namespace ray
#endif  // RAYLIB_RAYRENDERER_H<|MERGE_RESOLUTION|>--- conflicted
+++ resolved
@@ -7,10 +7,6 @@
 #define RAYLIB_RAYRENDERER_H
 
 #include "raycuboid.h"
-<<<<<<< HEAD
-=======
-#include "raylib/raylibconfig.h"
->>>>>>> 9059268c
 #include "raypose.h"
 #include "rayutils.h"
 
@@ -29,7 +25,6 @@
 /// Supported render styles on cloud data
 enum class RAYLIB_EXPORT RenderStyle
 {
-<<<<<<< HEAD
   Ends, 
   Mean, 
   Sum, 
@@ -37,25 +32,13 @@
   Rays, 
   Height,
   Density, 
-=======
-  Ends,
-  Mean,
-  Sum,
-  Starts,
-  Rays,
-  Density,
->>>>>>> 9059268c
   Density_rgb
 };
 
 /// Render a ray cloud according to the supplied parameters
 bool RAYLIB_EXPORT renderCloud(const std::string &cloud_file, const Cuboid &bounds, ViewDirection view_direction,
-<<<<<<< HEAD
                                RenderStyle style, double pix_width, const std::string &image_file, const std::string &projection_file, bool mark_origin,
                                const std::string *transform_file = nullptr);
-=======
-                               RenderStyle style, double pix_width, const std::string &image_file);
->>>>>>> 9059268c
 
 /// This is used for estimating the per-voxel density of a ray cloud
 /// Density represents the surface area per volume, assuming an unbiased distribution of surface angles
@@ -65,20 +48,10 @@
 struct RAYLIB_EXPORT DensityGrid
 {
   static const int min_voxel_hits = 2;
-<<<<<<< HEAD
   static constexpr double spherical_distribution_scale = 2.0; // average area scale due to a spherical uniform distribution of leave angles relative to the rays
 
   DensityGrid(const Cuboid &grid_bounds, double vox_width, const Eigen::Vector3i &dims) :
     bounds_(grid_bounds), voxel_width_(vox_width), voxel_dims_(dims)
-=======
-  static constexpr double spherical_distribution_scale =
-    2.0;  // average area scale due to a spherical uniform distribution of leave angles relative to the rays
-
-  DensityGrid(const Cuboid &grid_bounds, double vox_width, const Eigen::Vector3i &dims)
-    : bounds_(grid_bounds)
-    , voxel_width_(vox_width)
-    , voxel_dims_(dims)
->>>>>>> 9059268c
   {
     voxels_.resize(dims[0] * dims[1] * dims[2]);
   }
@@ -130,7 +103,6 @@
 };
 
 // inline functions
-<<<<<<< HEAD
 inline double DensityGrid::Voxel::numerator() const
 {
   return spherical_distribution_scale * (num_rays_-1.0) * num_hits_;
@@ -146,15 +118,6 @@
   return spherical_distribution_scale * (num_rays_-1.0) * num_hits_ / (1e-10 + num_rays_*path_length_);
 }
 void DensityGrid::Voxel::operator +=(const DensityGrid::Voxel &other)
-=======
-inline double DensityGrid::Voxel::density() const
-{
-  if (num_rays_ <= min_voxel_hits)
-    return 0.0;
-  return spherical_distribution_scale * (num_rays_ - 1.0) * num_hits_ / (1e-10 + num_rays_ * path_length_);
-}
-void DensityGrid::Voxel::operator+=(const DensityGrid::Voxel &other)
->>>>>>> 9059268c
 {
   num_hits_ += other.num_hits_;
   num_rays_ += other.num_rays_;
@@ -181,7 +144,6 @@
 }
 int DensityGrid::getIndex(const Eigen::Vector3i &inds) const
 {
-<<<<<<< HEAD
   return inds[0] + inds[1]*voxel_dims_[0] + inds[2] * voxel_dims_[0]*voxel_dims_[1];
 }
 int DensityGrid::getIndexFromPos(const Eigen::Vector3d &pos) const
@@ -190,9 +152,6 @@
   return getIndex(gridspace.cast<int>());
 }
 
-=======
-  return inds[0] + inds[1] * voxel_dims_[0] + inds[2] * voxel_dims_[0] * voxel_dims_[1];
->>>>>>> 9059268c
 }
 }  // namespace ray
 #endif  // RAYLIB_RAYRENDERER_H