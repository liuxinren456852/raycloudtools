// Copyright (c) 2020
// Commonwealth Scientific and Industrial Research Organisation (CSIRO)
// ABN 41 687 119 230
//
// Author: Thomas Lowe
#ifndef RAYLIB_RAYRENDERER_H
#define RAYLIB_RAYRENDERER_H

#include "raylib/raylibconfig.h"
#include "raycuboid.h"
#include "raypose.h"
#include "rayutils.h"

namespace ray
{
/// Supported view directions on cloud data
enum class RAYLIB_EXPORT ViewDirection
{
  Top,
  Left,
  Right,
  Front,
  Back
};

/// Supported render styles on cloud data
enum class RAYLIB_EXPORT RenderStyle
{
<<<<<<< HEAD
  Ends, 
  Mean, 
  Sum, 
  Starts, 
  Rays, 
  Height,
  Density, 
=======
  Ends,
  Mean,
  Sum,
  Starts,
  Rays,
  Density,
>>>>>>> ea5ee991
  Density_rgb
};

/// Render a ray cloud according to the supplied parameters
<<<<<<< HEAD
bool RAYLIB_EXPORT renderCloud(const std::string &cloud_file, const Cuboid &bounds, ViewDirection view_direction, RenderStyle style, 
               double pix_width, const std::string &image_file, const std::string &projection_file, bool mark_origin);
=======
bool RAYLIB_EXPORT renderCloud(const std::string &cloud_file, const Cuboid &bounds, ViewDirection view_direction,
                               RenderStyle style, double pix_width, const std::string &image_file, bool mark_origin,
                               const std::string *transform_file = nullptr);
>>>>>>> ea5ee991

/// This is used for estimating the per-voxel density of a ray cloud
/// Density represents the surface area per volume, assuming an unbiased distribution of surface angles
/// It is most effective as a measure of leaf area per volume on vegetation, and is described in:
/// Lowe, Thomas, et al. "Canopy Density Estimation in Perennial Horticulture Crops Using 3D Spinning LiDAR SLAM."
/// arXiv preprint arXiv:2007.15652 (2020).
struct RAYLIB_EXPORT DensityGrid
{
  static const int min_voxel_hits = 2;
  static constexpr double spherical_distribution_scale = 2.0; // average area scale due to a spherical uniform distribution of leave angles relative to the rays

  DensityGrid(const Cuboid &grid_bounds, double vox_width, const Eigen::Vector3i &dims) :
    bounds_(grid_bounds), voxel_width_(vox_width), voxel_dims_(dims)
  {
    voxels_.resize(dims[0]*dims[1]*dims[2]);
  }

  /// This specific voxel class represents a density
  class Voxel
  {
  public:
    Voxel(){ num_hits_ = num_rays_ = path_length_ = 0.0; }
    /// return the density that the voxel represents
    inline double density() const;
    inline double numerator() const;
    inline double denominator() const;
    /// the densities can be summed element-wise
    inline void operator +=(const Voxel &other);
    /// the densities can be multiplied by a scalar, element-wise
    inline Voxel operator *(float scale) const;
    /// Add a ray which enters the voxel and hits within it. @c length is the ray length within the voxel
    inline void addHitRay(float length);
    /// Add a ray which enters and exits the voxel. @c length is the ray path length within the voxel
    inline void addMissRay(float length);
    inline const float &numHits() const { return num_hits_; }
    inline const float &numRays() const { return num_rays_; }
    inline const float &pathLength() const { return path_length_; }

  private:
    float num_hits_;
    float num_rays_;
    float path_length_;
  };

  /// This streams in a ray cloud file, and fills in the voxel density information
  void calculateDensities(const std::string &file_name);
  /// To void low-ray-count voxels giving unstable density estimates, we fuse with neighbour information
  /// up to a specified minimum number of rays. Specified in DENSITY_MIN_RAYS
  void addNeighbourPriors();
  /// Note, for performance, this index function does not check that the specified indices are in valid bounds.
  /// It is up to the calling function to assure this condition
  inline int getIndex(const Eigen::Vector3i &inds) const;
  inline int getIndexFromPos(const Eigen::Vector3d &pos) const;
  /// Return the vector of density voxels
  inline const std::vector<Voxel> &voxels() const { return voxels_; }

private:
  Cuboid bounds_;
  std::vector<Voxel> voxels_;
  double voxel_width_;
  Eigen::Vector3i voxel_dims_;
};

// inline functions
<<<<<<< HEAD
inline double DensityGrid::Voxel::numerator() const
{
  return spherical_distribution_scale * (num_rays_-1.0) * num_hits_;
}
inline double DensityGrid::Voxel::denominator() const
{
  return 1e-10 + num_rays_*path_length_;
}
inline double DensityGrid::Voxel::density() const 
{ 
=======
inline double DensityGrid::Voxel::density() const
{
>>>>>>> ea5ee991
  if (num_rays_ <= min_voxel_hits)
    return 0.0;
  return spherical_distribution_scale * (num_rays_-1.0) * num_hits_ / (1e-10 + num_rays_*path_length_);
}
void DensityGrid::Voxel::operator +=(const DensityGrid::Voxel &other)
{
  num_hits_ += other.num_hits_;
  num_rays_ += other.num_rays_;
  path_length_ += other.path_length_;
}
DensityGrid::Voxel DensityGrid::Voxel::operator *(float scale) const
{
  DensityGrid::Voxel voxel;
  voxel.num_hits_ = num_hits_ * scale;
  voxel.num_rays_ = num_rays_ * scale;
  voxel.path_length_ = path_length_ * scale;
  return voxel;
}
void DensityGrid::Voxel::addHitRay(float length)
{
  path_length_ += length;
  num_hits_++;
  num_rays_++;
}
void DensityGrid::Voxel::addMissRay(float length)
{
  path_length_ += length;
  num_rays_++;
}
int DensityGrid::getIndex(const Eigen::Vector3i &inds) const
{
  return inds[0] + inds[1]*voxel_dims_[0] + inds[2] * voxel_dims_[0]*voxel_dims_[1];
}
int DensityGrid::getIndexFromPos(const Eigen::Vector3d &pos) const
{
  Eigen::Vector3d gridspace = (pos - bounds_.min_bound_) / voxel_width_;
  return getIndex(gridspace.cast<int>());
}

}
#endif // RAYLIB_RAYRENDERER_H<|MERGE_RESOLUTION|>--- conflicted
+++ resolved
@@ -26,7 +26,6 @@
 /// Supported render styles on cloud data
 enum class RAYLIB_EXPORT RenderStyle
 {
-<<<<<<< HEAD
   Ends, 
   Mean, 
   Sum, 
@@ -34,26 +33,13 @@
   Rays, 
   Height,
   Density, 
-=======
-  Ends,
-  Mean,
-  Sum,
-  Starts,
-  Rays,
-  Density,
->>>>>>> ea5ee991
   Density_rgb
 };
 
 /// Render a ray cloud according to the supplied parameters
-<<<<<<< HEAD
-bool RAYLIB_EXPORT renderCloud(const std::string &cloud_file, const Cuboid &bounds, ViewDirection view_direction, RenderStyle style, 
-               double pix_width, const std::string &image_file, const std::string &projection_file, bool mark_origin);
-=======
 bool RAYLIB_EXPORT renderCloud(const std::string &cloud_file, const Cuboid &bounds, ViewDirection view_direction,
-                               RenderStyle style, double pix_width, const std::string &image_file, bool mark_origin,
+                               RenderStyle style, double pix_width, const std::string &image_file, const std::string &projection_file, bool mark_origin,
                                const std::string *transform_file = nullptr);
->>>>>>> ea5ee991
 
 /// This is used for estimating the per-voxel density of a ray cloud
 /// Density represents the surface area per volume, assuming an unbiased distribution of surface angles
@@ -118,7 +104,6 @@
 };
 
 // inline functions
-<<<<<<< HEAD
 inline double DensityGrid::Voxel::numerator() const
 {
   return spherical_distribution_scale * (num_rays_-1.0) * num_hits_;
@@ -129,10 +114,6 @@
 }
 inline double DensityGrid::Voxel::density() const 
 { 
-=======
-inline double DensityGrid::Voxel::density() const
-{
->>>>>>> ea5ee991
   if (num_rays_ <= min_voxel_hits)
     return 0.0;
   return spherical_distribution_scale * (num_rays_-1.0) * num_hits_ / (1e-10 + num_rays_*path_length_);
