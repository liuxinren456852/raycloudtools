// Copyright (c) 2020
// Commonwealth Scientific and Industrial Research Organisation (CSIRO)
// ABN 41 687 119 230
//
// Author: Thomas Lowe
#include "rayforestgen.h"
#include "rayutils.h"
// #define OUTPUT_MOMENTS

namespace ray
{
// Parse the tree file into a vector of tree structures
bool ForestStructure::load(const std::string &filename)
{
  std::cout << "loading tree file: " << filename << std::endl;
  std::ifstream ifs(filename.c_str(), std::ios::in);
  if (!ifs.is_open())
  {
    std::cerr << "Error: cannot open " << filename << std::endl;
    return false;
  }  
  std::string line;
  do
  {
    std::getline(ifs, line);
  } while (line[0] == '#');
  std::string mandatory_text = "x,y,z,radius";
  if (line.substr(0, mandatory_text.length()) != mandatory_text)
  {
    std::cerr << "Error: tree files must start with the mandatory format: " << mandatory_text << std::endl;
    return false;
  }
  int commas_per_segment = 1 + (int)std::count(line.begin(), line.end(), ',');
  line = line.substr(mandatory_text.length());
  if (line[0] == ',')
    line = line.substr(1);
  std::istringstream ss(line);
  std::vector<std::string> attributes;
  bool has_parent_id = false;
  for (int i = 4; i<commas_per_segment; i++)
  {
    std::string token;
    std::getline(ss, token, ',');
    if (token == "parent_id")
      has_parent_id = true;
    else
      attributes.push_back(token);
  }
  if (attributes.size() > 0)
  {
    std::cout << "reading extra tree attributes: ";
    for (auto &at: attributes)
      std::cout << at << "; ";
    std::cout << std::endl;
  }

  int line_number = 0;
  while (!ifs.eof())
  {
    std::string line;
    std::getline(ifs, line);
    if (line.length() == 0 || line[0] == '#')
      continue;
    int num_commas = 1 + (int)std::count(line.begin(), line.end(), ',');
    TreeStructure tree;
    tree.attributes() = attributes;
    if (num_commas > commas_per_segment && !has_parent_id)
    {
      std::cerr << "Error: trees with multiple segments need parent_id field to connect them" << std::endl;
      return false;
    }
    if (num_commas%commas_per_segment != 0)
    {
      std::cerr << "Error: line " << line_number << " contains " << num_commas << " commas, which is not divisible by " << commas_per_segment << std::endl;
      return false;
    }
    line_number++;
    std::istringstream ss(line);
    for (int c = 0; c<num_commas; c += commas_per_segment)
    {
      TreeStructure::Segment segment; 
      for (int i = 0; i<commas_per_segment; i++)
      {
        std::string token;
        std::getline(ss, token, ',');
        if (i<3)
          segment.tip[i] = std::stod(token.c_str());
        else if (i==3)
          segment.radius = std::stod(token.c_str());
        else if (i==4 && has_parent_id)
          segment.parent_id = std::stoi(token.c_str());
        else
          segment.attributes.push_back(std::stod(token.c_str()));
      }
      tree.segments().push_back(segment);
    }
    if (has_parent_id && tree.segments().size() == 1)
    {
      std::cerr << "Error: format contains parent id, but trunk only (single segment) detected on line " << line_number << std::endl;
      return false;
    }
    trees.push_back(tree);
  }
  if (trees.empty())
    return false;
  if (trees[0].segments().empty())
    return false;

#if defined OUTPUT_MOMENTS
  Eigen::Array<double, 6, 1> mom = getMoments();
  std::cout << "stats: " << std::endl;
  for (int i = 0; i<mom.rows(); i++)
    std::cout << ", " << mom[i];
  std::cout << std::endl;
#endif // defined OUTPUT_MOMENTS    
  return true;
}

bool ForestStructure::save(const std::string &filename)
{
  if (trees.empty())
  {
    std::cerr << "No data to save to " << filename << std::endl;
    return false;
  }
  std::cout << "outputting tree file: " << filename << std::endl;
  std::ofstream ofs(filename.c_str(), std::ios::out);
  if (!ofs.is_open())
  {
    std::cerr << "Error: cannot open " << filename << " for writing." << std::endl;
    return false;
  }  
  ofs << "# Tree file:" << std::endl;
  ofs << "x,y,z,radius";
  if (trees[0].segments().size() > 1)
    ofs << ",parent_id";
  if (trees[0].attributes().size() > 0)
    std::cout << "Saving additional attributes: ";
  for (auto &att: trees[0].attributes())
  {
    ofs << "," << att;
    std::cout << att << ", ";
  }
  std::cout << std::endl;
  ofs << std::endl;
  for (auto &tree: trees)
  {
    for (size_t i = 0; i<tree.segments().size(); i++)
    {
      auto &segment = tree.segments()[i];
      ofs << segment.tip[0] << "," << segment.tip[1] << "," << segment.tip[2] << "," << segment.radius;
      if (tree.segments().size() > 1)
        ofs << "," << segment.parent_id;
      for (auto &att: segment.attributes)
        ofs << "," << att;
      if (i != tree.segments().size()-1)
        ofs << ", ";
    }
    ofs << std::endl;
  }
  return true;      
}


void ForestGen::make(const ForestParams &params)
{
  double rad = params.max_tree_radius;
  double num_trees = sqr(params.field_width) * params.adult_tree_density;
  for (int level = 0; level < 2; level++)
  {
    for (int i = 0; i < (int)num_trees; i++)
    {
      double radius = rad * (1.0 + random(-0.25, 0.5) * params.random_factor);
      Eigen::Vector3d root;
      bool found = false;
      while (!found)
      {
        root = params.field_width * 0.5 * Eigen::Vector3d(random(-1.0, 1.0), random(-1.0, 1.0), 0.0);
        found = true;
        for (auto &tree : trees)
        {
          double d = (root - tree.root()).norm();
          if (d < (radius + tree.segments()[0].radius) * 10.0)
          {
            found = false;
            break;
          }
        }
      }
      TreeStructure tree;
      TreeStructure::Segment segment;
      segment.tip = root;
      segment.radius = radius;
      tree.segments().push_back(segment);
      trees.push_back(tree);
      trees.back().make(params);
    }
    rad /= 2.0;
    num_trees *= pow(2.0, params.dimension);
  }
}

Eigen::Array<double, 6, 1> ForestStructure::getMoments() const
{
  Eigen::Array<double, 6, 1> moments;
  moments[0] = (double)trees.size();
  Eigen::Vector3d sum(0,0,0);
  Eigen::Vector3d sum_sqr(0,0,0);
  double rad = 0;
  double rad_sqr = 0.0;
  double volume = 0.0;
  for (auto &tree: trees)
  {
    Eigen::Vector3d p = tree.segments()[0].tip;
    sum += p;
    sum_sqr += Eigen::Vector3d(p[0]*p[0], p[1]*p[1], p[2]*p[2]);
    double r = tree.segments()[0].radius;
    rad += r;
    rad_sqr += r*r;
    for (auto &segment: tree.segments())
    {
      if (segment.parent_id != -1)
      {
        double length = (segment.tip - tree.segments()[segment.parent_id].tip).norm();
        double r = segment.radius;
        volume += length * r * r;
      }
    }
  }
  moments[1] = sum.norm();
  moments[2] = sum_sqr.norm();
  moments[3] = rad;
  moments[4] = rad_sqr;
  moments[5] = volume * kPi;
  return moments;
}


bool ForestGen::makeFromFile(const std::string &filename, const TreeParams &params)
{
  if (!load(filename))
    return false;
  if (trees[0].segments().size() == 1) // must have loaded trunks only
  {
    for (auto &tree: trees)
      tree.make(params);
  }
  return true;
}

void ForestGen::generateRays(double ray_density)
{
<<<<<<< HEAD
  for (auto &tree : trees) 
    tree.generateRays(ray_density);
=======
  for (auto &tree : trees()) tree.generateRays(ray_density);
>>>>>>> 9059268c
}

std::vector<Eigen::Vector3d> ForestGen::getCanopy()
{
  std::vector<Eigen::Vector3d> canopy;
<<<<<<< HEAD
  for (auto &tree : trees) 
    canopy.insert(canopy.end(), tree.leaves().begin(), tree.leaves().end());
=======
  for (auto &tree : trees()) canopy.insert(canopy.end(), tree.leaves().begin(), tree.leaves().end());
>>>>>>> 9059268c

  return canopy;
}

std::vector<Eigen::Vector3d> ForestGen::getPointCloud()
{
  std::vector<Eigen::Vector3d> cloud;
<<<<<<< HEAD
  for (auto &tree : trees) 
    cloud.insert(cloud.end(), tree.rayEnds().begin(), tree.rayEnds().end());
=======
  for (auto &tree : trees()) cloud.insert(cloud.end(), tree.rayEnds().begin(), tree.rayEnds().end());
>>>>>>> 9059268c

  return cloud;
}
}  // namespace ray<|MERGE_RESOLUTION|>--- conflicted
+++ resolved
@@ -250,23 +250,15 @@
 
 void ForestGen::generateRays(double ray_density)
 {
-<<<<<<< HEAD
   for (auto &tree : trees) 
     tree.generateRays(ray_density);
-=======
-  for (auto &tree : trees()) tree.generateRays(ray_density);
->>>>>>> 9059268c
 }
 
 std::vector<Eigen::Vector3d> ForestGen::getCanopy()
 {
   std::vector<Eigen::Vector3d> canopy;
-<<<<<<< HEAD
   for (auto &tree : trees) 
     canopy.insert(canopy.end(), tree.leaves().begin(), tree.leaves().end());
-=======
-  for (auto &tree : trees()) canopy.insert(canopy.end(), tree.leaves().begin(), tree.leaves().end());
->>>>>>> 9059268c
 
   return canopy;
 }
@@ -274,12 +266,8 @@
 std::vector<Eigen::Vector3d> ForestGen::getPointCloud()
 {
   std::vector<Eigen::Vector3d> cloud;
-<<<<<<< HEAD
   for (auto &tree : trees) 
     cloud.insert(cloud.end(), tree.rayEnds().begin(), tree.rayEnds().end());
-=======
-  for (auto &tree : trees()) cloud.insert(cloud.end(), tree.rayEnds().begin(), tree.rayEnds().end());
->>>>>>> 9059268c
 
   return cloud;
 }
