// Copyright (c) 2020
// Commonwealth Scientific and Industrial Research Organisation (CSIRO)
// ABN 41 687 119 230
//
// Author: Thomas Lowe
#ifndef RAYLIB_RAYPLY_H
#define RAYLIB_RAYPLY_H

#include "raylib/raylibconfig.h"

#include "rayutils.h"

namespace ray
{
using PointPlyEntry = Eigen::Matrix<float, 6, 1>;
using PointPlyBuffer = std::vector<PointPlyEntry>;
using RayPlyEntry = Eigen::Matrix<float, 9, 1>;    // structure of raycloud cloud rays, written to ply file
using RayPlyBuffer = std::vector<RayPlyEntry>;     // buffer for storing a list of rays to be written

/// read in a .ply file into the fields given by reference
/// Note that @c max_intensity is only used when reading in a point cloud. Intensities are already stored in the
/// colour alpha channel in ray clouds.
bool RAYLIB_EXPORT readPly(const std::string &file_name, std::vector<Eigen::Vector3d> &starts,
                           std::vector<Eigen::Vector3d> &ends, std::vector<double> &times, std::vector<RGBA> &colours, 
                           bool is_ray_cloud, double max_intensity = 0);
/// read in a .ply file that represents a triangular mesh, into the @c Mesh structure
bool RAYLIB_EXPORT readPlyMesh(const std::string &file, class Mesh &mesh);

/// write a .ply file representing a triangular mesh
bool RAYLIB_EXPORT writePlyMesh(const std::string &file_name_rawaw, const class Mesh &mesh, bool flip_normals = false);

/// ready in a ray cloud or point cloud .ply file, and call the @c apply function one chunk at a time, 
/// @c chunk_size is the number of rays to read at one time. This method can be used on large clouds where
/// the full set of rays is not required to be in memory at one time.
bool RAYLIB_EXPORT readPly(const std::string &file_name, bool is_ray_cloud, 
     std::function<void(std::vector<Eigen::Vector3d> &starts, std::vector<Eigen::Vector3d> &ends, 
     std::vector<double> &times, std::vector<RGBA> &colours)> apply, double max_intensity, size_t chunk_size = 1000000);


/// write a .ply file representing a point cloud
bool RAYLIB_EXPORT writePlyPointCloud(const std::string &file_name, const std::vector<Eigen::Vector3d> &points, 
                                      const std::vector<double> &times, const std::vector<RGBA> &colours);

/// write a .ply file representing a ray cloud
bool RAYLIB_EXPORT writePlyRayCloud(const std::string &file_name, const std::vector<Eigen::Vector3d> &starts,
                                    const std::vector<Eigen::Vector3d> &ends, const std::vector<double> &times,
                                    const std::vector<RGBA> &colours);

/// Chunked version of writePlyRayCloud
bool RAYLIB_EXPORT writePlyChunkStart(const std::string &file_name, std::ofstream &out);
bool RAYLIB_EXPORT writePlyChunk(std::ofstream &out, RayPlyBuffer &vertices, const std::vector<Eigen::Vector3d> &starts,
     const std::vector<Eigen::Vector3d> &ends, const std::vector<double> &times, const std::vector<RGBA> &colours);
<<<<<<< HEAD
void RAYLIB_EXPORT writePlyChunkEnd(std::ofstream &out);

/// Chunked version of writePlyPointCloud
bool RAYLIB_EXPORT writePointCloudChunkStart(const std::string &file_name, std::ofstream &out);
bool RAYLIB_EXPORT writePointCloudChunk(std::ofstream &out, PointPlyBuffer &vertices, const std::vector<Eigen::Vector3d> &points, 
                          const std::vector<double> &times, const std::vector<RGBA> &colours);
void RAYLIB_EXPORT writePointCloudChunkEnd(std::ofstream &out);

=======
unsigned long RAYLIB_EXPORT writePlyChunkEnd(std::ofstream &out);
>>>>>>> 217cc90c
}  // namespace ray

#endif  // RAYLIB_RAYPLY_H<|MERGE_RESOLUTION|>--- conflicted
+++ resolved
@@ -50,8 +50,7 @@
 bool RAYLIB_EXPORT writePlyChunkStart(const std::string &file_name, std::ofstream &out);
 bool RAYLIB_EXPORT writePlyChunk(std::ofstream &out, RayPlyBuffer &vertices, const std::vector<Eigen::Vector3d> &starts,
      const std::vector<Eigen::Vector3d> &ends, const std::vector<double> &times, const std::vector<RGBA> &colours);
-<<<<<<< HEAD
-void RAYLIB_EXPORT writePlyChunkEnd(std::ofstream &out);
+unsigned long RAYLIB_EXPORT writePlyChunkEnd(std::ofstream &out);
 
 /// Chunked version of writePlyPointCloud
 bool RAYLIB_EXPORT writePointCloudChunkStart(const std::string &file_name, std::ofstream &out);
@@ -59,9 +58,6 @@
                           const std::vector<double> &times, const std::vector<RGBA> &colours);
 void RAYLIB_EXPORT writePointCloudChunkEnd(std::ofstream &out);
 
-=======
-unsigned long RAYLIB_EXPORT writePlyChunkEnd(std::ofstream &out);
->>>>>>> 217cc90c
 }  // namespace ray
 
 #endif  // RAYLIB_RAYPLY_H