--- conflicted
+++ resolved
@@ -13,20 +13,12 @@
 
 namespace ray
 {
-<<<<<<< HEAD
 /// A triangular mesh data structure. For mesh based operations. 
-struct RAYLIB_EXPORT Mesh
-{
-  /// Use the mesh to split a @c cloud based on which side of the mesh its end points are on
-  /// The two resulting clouds are @c inside and @c outside
-=======
 class RAYLIB_EXPORT Mesh
 {
 public:
-  std::vector<Eigen::Vector3d> vertices;
-  std::vector<Eigen::Vector3i> index_list;
-
->>>>>>> c44d119e
+  /// Use the mesh to split a @c cloud based on which side of the mesh its end points are on
+  /// The two resulting clouds are @c inside and @c outside
   void splitCloud(const Cloud &cloud, double offset, Cloud &inside, Cloud &outside);
 
   /// access the mesh's vertices
