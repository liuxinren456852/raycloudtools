// Copyright (c) 2020
// Commonwealth Scientific and Industrial Research Organisation (CSIRO)
// ABN 41 687 119 230
//
// Author: Thomas Lowe
#include "rayalignment.h"
#include "rayply.h"
#include "rayunused.h"
#define STB_IMAGE_WRITE_IMPLEMENTATION
#include "imagewrite.h"

#include "simple_fft/fft.h"

#include <cinttypes>
#include <complex>
#include <iostream>

using Complex = std::complex<double>;
static const double kHighPassPower = 0.25;  // This fixes inout->inout11, inoutD->inoutB2 and house_inside->house3.
                                            // Doesn't break any. power=0.25. 0 is turned off.
namespace ray
{
<<<<<<< HEAD
=======
struct Array3D
{
  void init(const Eigen::Vector3d &box_min, const Eigen::Vector3d &box_max, double voxel_width);

  void fft();
  void inverseFft();

  void operator*=(const Array3D &other);

  inline Complex &operator()(int x, int y, int z) { return cells_[x + dims_[0] * y + dims_[0] * dims_[1] * z]; }
  inline const Complex &operator()(int x, int y, int z) const
  {
    return cells_[x + dims_[0] * y + dims_[0] * dims_[1] * z];
  }
  inline Complex &operator()(const Eigen::Vector3i &index) { return (*this)(index[0], index[1], index[2]); }
  inline const Complex &operator()(const Eigen::Vector3i &index) const { return (*this)(index[0], index[1], index[2]); }
  Complex &operator()(const Eigen::Vector3d &pos)
  {
    Eigen::Vector3d index = (pos - box_min_) / voxel_width_;
    if (index[0] >= 0.0 && index[1] >= 0.0 && index[2] >= 0.0 && index[0] < (double)dims_[0] &&
        index[1] < (double)dims_[1] && index[2] < (double)dims_[2])
      return (*this)(Eigen::Vector3i(index.cast<int>()));
    return null_cell_;
  }
  const Complex &operator()(const Eigen::Vector3d &pos) const
  {
    Eigen::Vector3d index = (pos - box_min_) / voxel_width_;
    if (index[0] >= 0.0 && index[1] >= 0.0 && index[2] >= 0.0 && index[0] < (double)dims_[0] &&
        index[1] < (double)dims_[1] && index[2] < (double)dims_[2])
      return (*this)(Eigen::Vector3i(index.cast<int>()));
    return null_cell_;
  }
  void conjugate();
  Eigen::Vector3i maxRealIndex() const;
  void fillWithRays(const Cloud &cloud);
  inline Eigen::Vector3i &dimensions() { return dims_; }
  inline const Eigen::Vector3i &dimensions() const { return dims_; }
  inline double voxelWidth() { return voxel_width_; }
  void clearCells() { cells_.clear(); }

private:
  Eigen::Vector3d box_min_, box_max_;
  double voxel_width_;
  Eigen::Vector3i dims_;
  std::vector<Complex> cells_;
  Complex null_cell_;
};
>>>>>>> 9059268c

struct Array1D
{
  void init(int length);
  void fft();
  void inverseFft();

  void operator*=(const Array1D &other);
  inline Complex &operator()(const int &x) { return cells_[x]; }
  inline const Complex &operator()(const int &x) const { return cells_[x]; }
  inline void operator+=(const Array1D &other)
  {
    for (int i = 0; i < (int)cells_.size(); i++) cells_[i] += other.cells_[i];
  }
  void polarCrossCorrelation(const Array3D *arrays, bool verbose);

  int maxRealIndex() const;
  void conjugate();
  int numCells() { return (int)cells_.size(); }
  Complex &cell(int i) { return cells_[i]; }
  const Complex &cell(int i) const { return cells_[i]; }

private:
  std::vector<Complex> cells_;
};

struct Col
{
  uint8_t r, g, b, a;
};

void Array3D::init(const Eigen::Vector3d &box_min, double voxel_width, const Eigen::Vector3i &dimensions)
{
  box_min_ = box_min;
  voxel_width_ = voxel_width;
<<<<<<< HEAD
  dims_ = dimensions;
=======
  Eigen::Vector3d diff = (box_max - box_min) / voxel_width;
  // HERE we need to make it a power of two
  for (int i = 0; i < 3; i++) dims_[i] = 1 << (int)ceil(log2(ceil(diff[i])));  // next power of two larger than diff
>>>>>>> 9059268c
  cells_.resize(dims_[0] * dims_[1] * dims_[2]);
  memset(&cells_[0], 0, cells_.size() * sizeof(Complex));
  null_cell_ = 0;
}

void Array3D::init(const Eigen::Vector3d &box_min, const Eigen::Vector3d &box_max, double voxel_width)
{
  Eigen::Vector3d diff = (box_max - box_min) / voxel_width;
  // HERE we need to make it a power of two
  Eigen::Vector3i d;
  for (int i = 0; i < 3; i++) 
    d[i] = 1 << (int)ceil(log2(ceil(diff[i])));  // next power of two larger than diff
  init(box_min, voxel_width, d);
}

void Array3D::operator*=(const Array3D &other)
{
  for (int i = 0; i < (int)cells_.size(); i++) cells_[i] *= other.cells_[i];
}

void Array3D::conjugate()
{
  for (int i = 0; i < (int)cells_.size(); i++) cells_[i] = conj(cells_[i]);
}

void Array3D::fft()
{
  const char *error = nullptr;
  // TODO: change to in-place (cells not repeated)
  if (!simple_fft::FFT(*this, *this, dims_[0], dims_[1], dims_[2], error))
    std::cout << "failed to calculate FFT: " << error << std::endl;
}

void Array3D::inverseFft()
{
  const char *error = nullptr;
  if (!simple_fft::IFFT(*this, *this, dims_[0], dims_[1], dims_[2], error))
    std::cout << "failed to calculate inverse FFT: " << error << std::endl;
}

Eigen::Vector3i Array3D::maxRealIndex() const
{
  Eigen::Vector3i index;
  double highest = std::numeric_limits<double>::lowest();
  for (int i = 0; i < (int)cells_.size(); i++)
  {
    const double &score = cells_[i].real();
    if (score > highest)
    {
      index = Eigen::Vector3i(i % dims_[0], (i / dims_[0]) % dims_[1], i / (dims_[0] * dims_[1]));
      highest = score;
    }
  }
  return index;
}

void Array3D::fillWithRays(const Cloud &cloud)
{
  // unlike the end point densities, the weight is just 0 or 1, but requires walking through the grid for every ray
  // maybe a better choice would be a reuseable 'volume' function (occupancy grid).
  for (int i = 0; i < (int)cloud.ends.size(); i++)
  {
    // TODO: Should be a lambda function!
    Eigen::Vector3d dir = cloud.ends[i] - cloud.starts[i];
    Eigen::Vector3d dir_sign(sgn(dir[0]), sgn(dir[1]), sgn(dir[2]));
    Eigen::Vector3d start = (cloud.starts[i] - box_min_) / voxel_width_;
    Eigen::Vector3d end = (cloud.ends[i] - box_min_) / voxel_width_;
    Eigen::Vector3i start_index(start.cast<int>());
    Eigen::Vector3i end_index(end.cast<int>());
    double length_sqr = (end_index - start_index).squaredNorm();
    Eigen::Vector3i index = start_index;
    while ((index - start_index).squaredNorm() <= length_sqr + 1e-10)
    {
      if (index[0] >= 0 && index[0] < dims_[0] && index[1] >= 0 && index[1] < dims_[1] && index[2] >= 0 &&
          index[2] < dims_[2])
        (*this)(index[0], index[1], index[2]) += Complex(1, 0);  // add weight to these areas...

      Eigen::Vector3d mid = box_min_ + voxel_width_ * Eigen::Vector3d(index[0] + 0.5, index[1] + 0.5, index[2] + 0.5);
      Eigen::Vector3d next_boundary = mid + 0.5 * voxel_width_ * dir_sign;
      Eigen::Vector3d delta = next_boundary - cloud.starts[i];
      Eigen::Vector3d d(delta[0] / dir[0], delta[1] / dir[1], delta[2] / dir[2]);
      if (d[0] < d[1] && d[0] < d[2])
        index[0] += dir_sign.cast<int>()[0];
      else if (d[1] < d[0] && d[1] < d[2])
        index[1] += dir_sign.cast<int>()[1];
      else
        index[2] += dir_sign.cast<int>()[2];
    }
  }
}

/**************************************************************************************************/

void Array1D::init(int length)
{
  cells_.resize(length);
  memset(&cells_[0], 0, cells_.size() * sizeof(Complex));
}

void Array1D::operator*=(const Array1D &other)
{
  for (int i = 0; i < (int)cells_.size(); i++) cells_[i] *= other.cells_[i];
}

void Array1D::conjugate()
{
  for (int i = 0; i < (int)cells_.size(); i++) cells_[i] = conj(cells_[i]);
}

void Array1D::fft()
{
  const char *error = nullptr;
  // TODO: change to in-place (cells not repeated)
  if (!simple_fft::FFT(*this, *this, cells_.size(), error))
    std::cout << "failed to calculate FFT: " << error << std::endl;
}

void Array1D::inverseFft()
{
  const char *error = nullptr;
  if (!simple_fft::IFFT(*this, *this, cells_.size(), error))
    std::cout << "failed to calculate inverse FFT: " << error << std::endl;
}

int Array1D::maxRealIndex() const
{
  int index = 0;
  double highest = std::numeric_limits<double>::lowest();
  for (int i = 0; i < (int)cells_.size(); i++)
  {
    const double &score = cells_[i].real();
    if (score > highest)
    {
      index = i;
      highest = score;
    }
  }
  return index;
}

void drawArray(const Array3D &array, const Eigen::Vector3i &dims, const std::string &file_name, int index)
{
  int width = dims[0];
  int height = dims[1];
  double max_val = 0.0;
  for (int x = 0; x < width; x++)
  {
    for (int y = 0; y < height; y++)
    {
      double val = 0.0;
      for (int z = 0; z < dims[2]; z++) val += abs(array(x, y, z));
      max_val = std::max(max_val, val);
    }
  }

  std::vector<Col> pixels(width * height);
  for (int x = 0; x < width; x++)
  {
    for (int y = 0; y < height; y++)
    {
      Eigen::Vector3d colour(0, 0, 0);
      for (int z = 0; z < dims[2]; z++)
      {
        double h = (double)z / (double)dims[2];
        Eigen::Vector3d col;
        col[0] = 1.0 - h;
        col[2] = h;
        col[1] = 3.0 * col[0] * col[2];
        colour += std::abs(array(x, y, z)) * col;
      }
      colour *= 15.0 * 255.0 / max_val;
      Col col;
      col.r = uint8_t(clamped((int)colour[0], 0, 255));
      col.g = uint8_t(clamped((int)colour[1], 0, 255));
      col.b = uint8_t(clamped((int)colour[2], 0, 255));
      col.a = 255;
      pixels[(x + width / 2) % width + width * ((y + height / 2) % height)] = col;
    }
  }
  std::stringstream str;
  str << file_name << index << ".png";
  stbi_write_png(str.str().c_str(), width, height, 4, (void *)&pixels[0], 4 * width);
}

void drawArray(const std::vector<Array1D> &arrays, const Eigen::Vector3i &dims, const std::string &file_name, int index)
{
  int width = dims[0];
  int height = dims[1];
  double max_val = 0.0;
  for (int x = 0; x < width; x++)
  {
    for (int y = 0; y < height; y++)
    {
      double val = 0.0;
      for (int z = 0; z < dims[2]; z++) val += abs(arrays[y + dims[1] * z](x));
      max_val = std::max(max_val, val);
    }
  }

  std::vector<Col> pixels(width * height);
  for (int x = 0; x < width; x++)
  {
    for (int y = 0; y < height; y++)
    {
      Eigen::Vector3d colour(0, 0, 0);
      for (int z = 0; z < dims[2]; z++)
      {
        double h = (double)z / (double)dims[2];
        Eigen::Vector3d col;
        col[0] = 1.0 - h;
        col[2] = h;
        col[1] = 3.0 * col[0] * col[2];
        colour += std::abs(arrays[y + dims[1] * z](x)) * col;
      }
      colour *= 3.0 * 255.0 / max_val;
      Col col;
      col.r = uint8_t(clamped((int)colour[0], 0, 255));
      col.g = uint8_t(clamped((int)colour[1], 0, 255));
      col.b = uint8_t(clamped((int)colour[2], 0, 255));
      col.a = 255;
      pixels[(x + width / 2) % width + width * y] = col;
    }
  }
  std::stringstream str;
  str << file_name << index << ".png";
  stbi_write_png(str.str().c_str(), width, height, 4, (void *)&pixels[0], 4 * width);
}

void Array1D::polarCrossCorrelation(const Array3D *arrays, bool verbose)
{
  // OK cool, so next I need to re-map the two arrays into 4x1 grids...
  int max_rad = std::max(arrays[0].dimensions()[0], arrays[0].dimensions()[1]) / 2;
  Eigen::Vector3i polar_dims = Eigen::Vector3i(4 * max_rad, max_rad, arrays[0].dimensions()[2]);
  std::vector<Array1D> polars[2];
  for (int c = 0; c < 2; c++)
  {
    std::vector<Array1D> &polar = polars[c];
    const Array3D &a = arrays[c];
    polar.resize(polar_dims[1] * polar_dims[2]);
    for (int j = 0; j < polar_dims[1]; j++)
      for (int k = 0; k < polar_dims[2]; k++) polar[j + polar_dims[1] * k].init(polar_dims[0]);

    // now map...
    for (int i = 0; i < polar_dims[0]; i++)
    {
      double angle = 2.0 * kPi * (double)(i + 0.5) / (double)polar_dims[0];
      for (int j = 0; j < polar_dims[1]; j++)
      {
        double radius = (0.5 + (double)j) / (double)polar_dims[1];
        Eigen::Vector2d pos =
          radius * 0.5 *
          Eigen::Vector2d((double)a.dimensions()[0] * sin(angle), (double)a.dimensions()[1] * cos(angle));
        if (pos[0] < 0.0)
          pos[0] += a.dimensions()[0];
        if (pos[1] < 0.0)
          pos[1] += a.dimensions()[1];
        int x = pos.cast<int>()[0];
        int y = pos.cast<int>()[1];
        int x2 = (x + 1) % a.dimensions()[0];
        int y2 = (y + 1) % a.dimensions()[1];
        double blend_x = pos[0] - (double)x;
        double blend_y = pos[1] - (double)y;
        for (int z = 0; z < polar_dims[2]; z++)
        {
          // bilinear interpolation -- for some reason LERP after abs is better than before abs
          double val = abs(a(x, y, z)) * (1.0 - blend_x) * (1.0 - blend_y) +
                       abs(a(x2, y, z)) * blend_x * (1.0 - blend_y) + abs(a(x, y2, z)) * (1.0 - blend_x) * blend_y +
                       abs(a(x2, y2, z)) * blend_x * blend_y;
          polar[j + polar_dims[1] * z](i) = Complex(radius * val, 0);
        }
      }
    }
    if (verbose)
      drawArray(polar, polar_dims, "translationInvPolar", c);
    for (int j = 0; j < polar_dims[1]; j++)
    {
      for (int k = 0; k < polar_dims[2]; k++)
      {
        int i = j + polar_dims[1] * k;
        polar[i].fft();
        if (kHighPassPower > 0.0)
        {
          for (int l = 0; l < polar[i].numCells(); l++)
            polar[i].cell(l) *= std::pow(std::min((double)l, (double)(polar[i].numCells() - l)), kHighPassPower);
        }
      }
    }
    if (verbose)
      drawArray(polar, polar_dims, "euclideanInvariant", c);
  }

  // now get the inverse fft in place:
  init(polar_dims[0]);
  for (size_t i = 0; i < polars[0].size(); i++)
  {
    polars[1][i].conjugate();
    polars[0][i] *= polars[1][i];
    polars[0][i].inverseFft();
    (*this) += polars[0][i];  // add all the results together into the first array
  }
}

/************************************************************************************/
void alignCloud0ToCloud1(Cloud *clouds, double voxel_width, bool verbose)
{
  // first we need to decimate the clouds into intensity grids..
  // I need to get a maximum box width, and individual box_min, boxMaxs
  Eigen::Vector3d box_mins[2], box_width(0, 0, 0);
  for (int c = 0; c < 2; c++)
  {
    const double mx = std::numeric_limits<double>::max();
    const double mn = std::numeric_limits<double>::lowest();
    Eigen::Vector3d box_min(mx, mx, mx), box_max(mn, mn, mn);
    for (int i = 0; i < (int)clouds[c].ends.size(); i++)
    {
      if (clouds[c].rayBounded(i))
      {
        box_min = minVector(box_min, clouds[c].ends[i]);
        box_max = maxVector(box_max, clouds[c].ends[i]);
      }
    }
    box_mins[c] = box_min;
    Eigen::Vector3d width = box_max - box_min;
    box_width = maxVector(box_width, width);
  }

  bool rotation_to_estimate = true;  // If we know there is no rotation between the clouds then we can save some cost

  Array3D arrays[2];
  // Now fill in the arrays with point density
  for (int c = 0; c < 2; c++)
  {
    arrays[c].init(box_mins[c], box_mins[c] + box_width, voxel_width);
    for (int i = 0; i < (int)clouds[c].ends.size(); i++)
      if (clouds[c].rayBounded(i))
        arrays[c](clouds[c].ends[i]) += Complex(1, 0);
    arrays[c].fft();
    if (verbose)
      drawArray(arrays[c], arrays[c].dimensions(), "translationInvariant", c);
  }

  if (rotation_to_estimate)
  {
    Array1D polar;
    polar.polarCrossCorrelation(arrays, verbose);

    // get the angle of rotation
    int index = polar.maxRealIndex();
    // add a little bit of sub-pixel accuracy:
    double angle;
    int dim = polar.numCells();
    int back = (index + dim - 1) % dim;
    int fwd = (index + 1) % dim;
    double y0 = polar(back).real();
    double y1 = polar(index).real();
    double y2 = polar(fwd).real();
    angle = index + 0.5 * (y0 - y2) / (y0 + y2 - 2.0 * y1);  // just a quadratic maximum -b/2a for heights y0,y1,y2
    // but the FFT wraps around, so:
    if (angle > dim / 2)
      angle -= dim;
    angle *= 2.0 * kPi / (double)polar.numCells();
    if (verbose)
      std::cout << "Coarse align: estimated yaw rotation: " << angle << std::endl;

    // ok, so let's rotate A towards B, and re-run the translation FFT
    Pose pose(Eigen::Vector3d(0, 0, 0), Eigen::Quaterniond(Eigen::AngleAxisd(angle, Eigen::Vector3d(0, 0, 1))));
    clouds[0].transform(pose, 0.0);

    const double mx = std::numeric_limits<double>::max();
    box_mins[0] = Eigen::Vector3d(mx, mx, mx);
    for (int i = 0; i < (int)clouds[0].ends.size(); i++)
      if (clouds[0].rayBounded(i))
        box_mins[0] = minVector(box_mins[0], clouds[0].ends[i]);
    arrays[0].clearCells();
    arrays[0].init(box_mins[0], box_mins[0] + box_width, voxel_width);

    for (int i = 0; i < (int)clouds[0].ends.size(); i++)
      if (clouds[0].rayBounded(i))
        arrays[0](clouds[0].ends[i]) += Complex(1, 0);

    arrays[0].fft();
    if (verbose)
      drawArray(arrays[0], arrays[0].dimensions(), "translationInvariantWeighted", 0);
  }

  if (kHighPassPower > 0.0)
  {
    for (int c = 0; c < 2; c++)
    {
      for (int x = 0; x < arrays[c].dimensions()[0]; x++)
      {
        double coord_x = x < arrays[c].dimensions()[0] / 2 ? x : arrays[c].dimensions()[0] - x;
        for (int y = 0; y < arrays[c].dimensions()[1]; y++)
        {
          double coord_y = y < arrays[c].dimensions()[1] / 2 ? y : arrays[c].dimensions()[1] - y;
          for (int z = 0; z < arrays[c].dimensions()[2]; z++)
          {
            double coord_z = z < arrays[c].dimensions()[2] / 2 ? z : arrays[c].dimensions()[2] - z;
            arrays[c](x, y, z) *= pow(sqr(coord_x) + sqr(coord_y) + sqr(coord_z), kHighPassPower);
          }
        }
      }
      if (verbose)
        drawArray(arrays[c], arrays[c].dimensions(), "normalised", c);
    }
  }
  /****************************************************************************************************/
  // now get the the translation part
  arrays[1].conjugate();
  arrays[0] *= arrays[1];
  arrays[0].inverseFft();

  // find the peak
  Array3D &array = arrays[0];
  Eigen::Vector3i ind = array.maxRealIndex();
  // add a little bit of sub-pixel accuracy:
  Eigen::Vector3d pos;
  for (int axis = 0; axis < 3; axis++)
  {
    Eigen::Vector3i back = ind, fwd = ind;
    int &dim = array.dimensions()[axis];
    back[axis] = (ind[axis] + dim - 1) % dim;
    fwd[axis] = (ind[axis] + 1) % dim;
    double y0 = array(back).real();
    double y1 = array(ind).real();
    double y2 = array(fwd).real();
    pos[axis] =
      ind[axis] + 0.5 * (y0 - y2) / (y0 + y2 - 2.0 * y1);  // just a quadratic maximum -b/2a for heights y0,y1,y2
    // but the FFT wraps around, so:
    if (pos[axis] > dim / 2)
      pos[axis] -= dim;
  }
  pos *= -array.voxelWidth();
  pos += box_mins[1] - box_mins[0];
  if (verbose)
    std::cout << "Coarse align: estimated translation: " << pos.transpose() << std::endl;

  Pose transform(pos, Eigen::Quaterniond::Identity());
  clouds[0].transform(transform, 0.0);
}
}  // namespace ray<|MERGE_RESOLUTION|>--- conflicted
+++ resolved
@@ -20,56 +20,6 @@
                                             // Doesn't break any. power=0.25. 0 is turned off.
 namespace ray
 {
-<<<<<<< HEAD
-=======
-struct Array3D
-{
-  void init(const Eigen::Vector3d &box_min, const Eigen::Vector3d &box_max, double voxel_width);
-
-  void fft();
-  void inverseFft();
-
-  void operator*=(const Array3D &other);
-
-  inline Complex &operator()(int x, int y, int z) { return cells_[x + dims_[0] * y + dims_[0] * dims_[1] * z]; }
-  inline const Complex &operator()(int x, int y, int z) const
-  {
-    return cells_[x + dims_[0] * y + dims_[0] * dims_[1] * z];
-  }
-  inline Complex &operator()(const Eigen::Vector3i &index) { return (*this)(index[0], index[1], index[2]); }
-  inline const Complex &operator()(const Eigen::Vector3i &index) const { return (*this)(index[0], index[1], index[2]); }
-  Complex &operator()(const Eigen::Vector3d &pos)
-  {
-    Eigen::Vector3d index = (pos - box_min_) / voxel_width_;
-    if (index[0] >= 0.0 && index[1] >= 0.0 && index[2] >= 0.0 && index[0] < (double)dims_[0] &&
-        index[1] < (double)dims_[1] && index[2] < (double)dims_[2])
-      return (*this)(Eigen::Vector3i(index.cast<int>()));
-    return null_cell_;
-  }
-  const Complex &operator()(const Eigen::Vector3d &pos) const
-  {
-    Eigen::Vector3d index = (pos - box_min_) / voxel_width_;
-    if (index[0] >= 0.0 && index[1] >= 0.0 && index[2] >= 0.0 && index[0] < (double)dims_[0] &&
-        index[1] < (double)dims_[1] && index[2] < (double)dims_[2])
-      return (*this)(Eigen::Vector3i(index.cast<int>()));
-    return null_cell_;
-  }
-  void conjugate();
-  Eigen::Vector3i maxRealIndex() const;
-  void fillWithRays(const Cloud &cloud);
-  inline Eigen::Vector3i &dimensions() { return dims_; }
-  inline const Eigen::Vector3i &dimensions() const { return dims_; }
-  inline double voxelWidth() { return voxel_width_; }
-  void clearCells() { cells_.clear(); }
-
-private:
-  Eigen::Vector3d box_min_, box_max_;
-  double voxel_width_;
-  Eigen::Vector3i dims_;
-  std::vector<Complex> cells_;
-  Complex null_cell_;
-};
->>>>>>> 9059268c
 
 struct Array1D
 {
@@ -105,13 +55,7 @@
 {
   box_min_ = box_min;
   voxel_width_ = voxel_width;
-<<<<<<< HEAD
   dims_ = dimensions;
-=======
-  Eigen::Vector3d diff = (box_max - box_min) / voxel_width;
-  // HERE we need to make it a power of two
-  for (int i = 0; i < 3; i++) dims_[i] = 1 << (int)ceil(log2(ceil(diff[i])));  // next power of two larger than diff
->>>>>>> 9059268c
   cells_.resize(dims_[0] * dims_[1] * dims_[2]);
   memset(&cells_[0], 0, cells_.size() * sizeof(Complex));
   null_cell_ = 0;
